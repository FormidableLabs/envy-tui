use crate::app::{Action, ActiveBlock, FilterScreen, RequestDetailsPane};
use crate::components::home::Home;
use crate::consts::{
    NETWORK_REQUESTS_UNUSABLE_VERTICAL_SPACE, REQUEST_HEADERS_UNUSABLE_VERTICAL_SPACE,
    RESPONSE_BODY_UNUSABLE_VERTICAL_SPACE, RESPONSE_HEADERS_UNUSABLE_VERTICAL_SPACE,
};
use crate::parser::{generate_curl_command, pretty_parse_body};
use crate::render::{get_currently_selected_http_trace, get_services_from_traces};
use crate::services::websocket::Trace;
use crate::utils::{
    calculate_scrollbar_position, get_content_length, get_currently_selected_trace,
    get_rendered_items, parse_query_params, set_content_length, Ordering, TraceSort,
};
use crossterm::event::{KeyEvent, KeyModifiers};
use serde::{Deserialize, Serialize};
use std::collections::HashSet;
use std::time::Duration;
use tokio::sync::mpsc::UnboundedSender;
use tokio::time::sleep;

use super::home::{FilterSource, MethodFilter, StatusFilter};

#[derive(Clone, Debug, Eq, PartialEq, Deserialize, Serialize)]
pub struct HandlerMetadata {
    pub main_height: u16,
    pub response_body_rectangle_height: u16,
    pub response_body_rectangle_width: u16,
    pub request_body_rectangle_height: u16,
    pub request_body_rectangle_width: u16,
}

#[derive(Clone, Copy, PartialEq, Debug)]
enum Direction {
    Up,
    Down,
    Right,
    Left,
}

fn reset_request_and_response_body_ui_state(app: &mut Home) {
    app.response_body.offset = 0;
    app.response_body.horizontal_offset = 0;

    app.request_body.offset = 0;
    app.request_body.horizontal_offset = 0;

    app.response_body.horizontal_scroll_state =
        app.response_body.horizontal_scroll_state.position(0);
    app.response_body.scroll_state = app.response_body.scroll_state.position(0);

    app.request_body.offset = 0;
    app.request_body.horizontal_offset = 0;

    app.request_body.offset = 0;
    app.request_body.horizontal_offset = 0;

    app.request_body.horizontal_scroll_state = app.request_body.horizontal_scroll_state.position(0);
    app.request_body.scroll_state = app.request_body.scroll_state.position(0);

    app.response_details.offset = 0;

    app.response_details.scroll_state = app.response_details.scroll_state.position(0);

    app.selected_response_header_index = 0;

    app.request_details.offset = 0;

    app.request_details.scroll_state = app.request_details.scroll_state.position(0);

    app.selected_request_header_index = 0;
}

<<<<<<< HEAD
pub fn handle_debug(app: &mut Home) -> Option<Action> {
    app.previous_block = Some(app.active_block);
=======
fn handle_vertical_response_body_scroll(app: &mut Home, rect: usize, direction: Direction) {
    let trace = get_currently_selected_http_trace(app).unwrap();

    let response_body_content_height = rect - RESPONSE_BODY_UNUSABLE_HORIZONTAL_SPACE;

    if trace.pretty_response_body_lines.is_none() {
        return;
    }

    let number_of_lines = trace.pretty_response_body_lines.unwrap();

    if number_of_lines > response_body_content_height {
        let overflown_number_count = number_of_lines - response_body_content_height;

        if response_body_content_height + app.response_body.offset < number_of_lines
            && direction == Direction::Down
        {
            app.response_body.offset = app.response_body.offset.saturating_add(1);
        }

        if app.response_body.offset != 0 && direction == Direction::Up {
            app.response_body.offset = app.response_body.offset.saturating_sub(1);
        }

        let position = calculate_scrollbar_position(
            number_of_lines as u16,
            app.response_body.offset,
            overflown_number_count as u16,
        );

        app.response_body.scroll_state = app.response_body.scroll_state.position(position);
    }
}

fn handle_vertical_request_body_scroll(app: &mut Home, rect: usize, direction: Direction) {
    let trace = get_currently_selected_http_trace(app).unwrap();

    let request_body_content_height = rect - REQUEST_BODY_UNUSABLE_VERTICAL_SPACE;

    if trace.pretty_request_body_lines.is_none() {
        return;
    }

    let number_of_lines = trace.pretty_request_body_lines.unwrap();

    if number_of_lines > request_body_content_height {
        let overflown = number_of_lines > request_body_content_height;

        if overflown {
            let overflown_number_count = number_of_lines - request_body_content_height;

            if request_body_content_height + app.request_body.offset < number_of_lines
                && direction == Direction::Down
            {
                app.request_body.offset = app.request_body.offset.saturating_add(1);
            }

            if app.request_body.offset != 0 && direction == Direction::Up {
                app.request_body.offset = app.request_body.offset.saturating_sub(1);
            }

            let position = calculate_scrollbar_position(
                number_of_lines as u16,
                app.request_body.offset,
                overflown_number_count as u16,
            );

            app.request_body.scroll_state = app.request_body.scroll_state.position(position);
        }
    }
}

fn handle_horizontal_response_body_scroll(app: &mut Home, rect: usize, direction: Direction) {
    let content = get_content_length(app);

    if content.response_body.is_some() {
        let horizontal_content_length = content.response_body.unwrap().horizontal;

        if horizontal_content_length > rect as u16 {
            let overflown_number_count = horizontal_content_length - rect as u16;

            if app.response_body.horizontal_offset != 0 && direction == Direction::Left {
                app.response_body.horizontal_offset =
                    app.response_body.horizontal_offset.saturating_sub(1);
            }

            if rect - RESPONSE_BODY_UNUSABLE_HORIZONTAL_SPACE + app.response_body.horizontal_offset
                < horizontal_content_length as usize
                && direction == Direction::Right
            {
                app.response_body.horizontal_offset += 1;
            }

            let position = calculate_scrollbar_position(
                horizontal_content_length,
                app.response_body.horizontal_offset,
                overflown_number_count,
            );

            app.response_body.horizontal_scroll_state =
                app.response_body.horizontal_scroll_state.position(position);
        }
    }
}

fn handle_horizontal_request_body_scroll(app: &mut Home, rect: usize, direction: Direction) {
    let content = get_content_length(app);

    if content.request_body.is_some() {
        let horizontal_content_length = content.request_body.unwrap().horizontal;

        if horizontal_content_length > rect as u16 {
            let overflown_number_count = horizontal_content_length - rect as u16;

            if app.request_body.horizontal_offset != 0 && direction == Direction::Left {
                app.request_body.horizontal_offset =
                    app.request_body.horizontal_offset.saturating_sub(1);
            }

            if rect - RESPONSE_BODY_UNUSABLE_HORIZONTAL_SPACE + app.request_body.horizontal_offset
                < horizontal_content_length as usize
                && direction == Direction::Right
            {
                app.request_body.horizontal_offset += 1;
            }

            let position = calculate_scrollbar_position(
                horizontal_content_length,
                app.request_body.horizontal_offset,
                overflown_number_count,
            );

            app.request_body.horizontal_scroll_state =
                app.request_body.horizontal_scroll_state.position(position);
        }
    }
}

pub fn handle_debug(app: &mut Home) {
    let current_block = app.active_block;

    app.previous_blocks.push(current_block);

>>>>>>> fa9a9a9e
    app.active_block = ActiveBlock::Debug;
    None
}

<<<<<<< HEAD
pub fn handle_help(app: &mut Home) -> Option<Action> {
    app.previous_block = Some(app.active_block);
=======
pub fn handle_help(app: &mut Home) {
    let current_block = app.active_block;

    app.previous_blocks.push(current_block);

>>>>>>> fa9a9a9e
    app.active_block = ActiveBlock::Help;
    None
}

pub fn handle_up(
    app: &mut Home,
    key: KeyEvent,
    additinal_metadata: HandlerMetadata,
) -> Option<Action> {
    match key.modifiers {
        KeyModifiers::CONTROL => match app.active_block {
            ActiveBlock::ResponseDetails => {
                app.active_block = ActiveBlock::RequestDetails;
                None
            }
            _ => None,
        },
        _ => match (app.active_block, app.request_details_block) {
            (ActiveBlock::Filter(_), _) => match app.filter_index.checked_sub(1) {
                Some(v) => app.filter_index = v,
                _ => {}
            },
            (ActiveBlock::Sort, _) => match app.sort_index.checked_sub(1) {
                Some(v) => app.sort_index = v,
                _ => {}
            },
            (ActiveBlock::TracesBlock, _) => {
                if app.main.index > 0 {
                    app.main.index -= 1;

                    if app.main.index < app.main.offset {
                        app.main.offset -= 1;
                    }

                    return Some(Action::SelectTrace(
                        get_currently_selected_trace(app).cloned(),
                    ));
                }

                let number_of_lines: u16 = app.items.len().try_into().unwrap();

                let usable_height = additinal_metadata
                    .main_height
                    .saturating_sub(NETWORK_REQUESTS_UNUSABLE_VERTICAL_SPACE as u16);

                if usable_height < number_of_lines {
                    let overflown_number_count: u16 = number_of_lines
                        - (additinal_metadata
                            .main_height
                            .saturating_sub(NETWORK_REQUESTS_UNUSABLE_VERTICAL_SPACE as u16));

                    let position = calculate_scrollbar_position(
                        number_of_lines,
                        app.main.offset,
                        overflown_number_count,
                    );

                    app.main.scroll_state = app.main.scroll_state.position(position.into());
                }

                reset_request_and_response_body_ui_state(app);

                set_content_length(app);

                app.selected_params_index = 0;

                return Some(Action::SelectTrace(
                    get_currently_selected_trace(app).cloned(),
                ));
            }
            (ActiveBlock::RequestDetails, RequestDetailsPane::Query) => {
                let next_index = if app.selected_params_index == 0 {
                    0
                } else {
                    app.selected_params_index - 1
                };

                app.selected_params_index = next_index;

                None
            }
            (ActiveBlock::RequestDetails, RequestDetailsPane::Headers) => {
                let next_index = if app.selected_request_header_index == 0 {
                    0
                } else {
                    app.selected_request_header_index - 1
                };

<<<<<<< HEAD
                let item_length = app.selected_trace.as_ref().unwrap().request_headers.len();
=======
                let item_length = get_currently_selected_http_trace(app)
                    .unwrap()
                    .request_headers
                    .len();
>>>>>>> fa9a9a9e

                let usable_height = additinal_metadata
                    .request_body_rectangle_height
                    .checked_sub(RESPONSE_HEADERS_UNUSABLE_VERTICAL_SPACE as u16)
                    .unwrap_or_default();

                if item_length > usable_height as usize {
                    if next_index < app.request_details.offset {
                        app.request_details.offset -= 1;
                    }

                    let next_position = calculate_scrollbar_position(
                        item_length as u16,
                        app.request_details.offset,
                        item_length as u16 - (usable_height),
                    );

                    app.request_details.scroll_state = app
                        .request_details
                        .scroll_state
                        .position(next_position.into());
                }

                app.selected_request_header_index = next_index;

                None
            }
            (ActiveBlock::ResponseDetails, _) => {
                let next_index = if app.selected_response_header_index == 0 {
                    0
                } else {
                    app.selected_response_header_index - 1
                };

<<<<<<< HEAD
                let item_length = app.selected_trace.as_ref().unwrap().response_headers.len();
=======
                let item_length = get_currently_selected_http_trace(app)
                    .unwrap()
                    .response_headers
                    .len();
>>>>>>> fa9a9a9e

                let usable_height = additinal_metadata.response_body_rectangle_height
                    - RESPONSE_HEADERS_UNUSABLE_VERTICAL_SPACE as u16;

                if item_length > usable_height as usize {
                    if next_index < app.response_details.offset {
                        app.response_details.offset -= 1;
                    }

                    let next_position = calculate_scrollbar_position(
                        item_length as u16,
                        app.response_details.offset,
                        item_length as u16 - (usable_height),
                    );

                    app.response_details.scroll_state = app
                        .response_details
                        .scroll_state
                        .position(next_position.into());
                }

                app.selected_response_header_index = next_index;
                None
            }
            _ => None,
        },
    }
}

pub fn handle_adjust_scroll_bar(
    app: &mut Home,
    additinal_metadata: HandlerMetadata,
) -> Option<Action> {
    let length = app.items.len();

    let usable_height = additinal_metadata
        .main_height
        .saturating_sub(NETWORK_REQUESTS_UNUSABLE_VERTICAL_SPACE.try_into().unwrap());

    let number_of_lines: u16 = length.try_into().unwrap();

    reset_request_and_response_body_ui_state(app);

    set_content_length(app);

    if usable_height < number_of_lines {
        let overflown_number_count: u16 = number_of_lines.saturating_sub(
            additinal_metadata
                .main_height
                .saturating_sub(NETWORK_REQUESTS_UNUSABLE_VERTICAL_SPACE as u16),
        );

        let position =
            calculate_scrollbar_position(number_of_lines, app.main.offset, overflown_number_count);

        app.main.scroll_state = app.main.scroll_state.position(position.into());
    }

    app.selected_params_index = 0;

    None
}

// NOTE: Find something like urlSearchParams for JS.
pub fn handle_down(
    app: &mut Home,
    key: KeyEvent,
    additinal_metadata: HandlerMetadata,
) -> Option<Action> {
    match key.modifiers {
        KeyModifiers::CONTROL => match app.active_block {
            ActiveBlock::RequestDetails => {
                app.active_block = ActiveBlock::ResponseDetails;
                None
            }
            _ => None,
        },
        _ => match (app.active_block, app.request_details_block) {
            (ActiveBlock::Filter(FilterScreen::FilterMethod), _) => {
                if app.filter_index + 1 < app.method_filters.len() {
                    app.filter_index += 1;
                }
            }
            (ActiveBlock::Filter(FilterScreen::FilterSource), _) => {
                if app.filter_index + 1 < get_services_from_traces(app).len() + 1 {
                    app.filter_index += 1;
                }
            }
            (ActiveBlock::Filter(FilterScreen::FilterMain), _) => {
                if app.filter_index + 1 < 3 {
                    app.filter_index += 1;
                }
            }
            (ActiveBlock::Filter(FilterScreen::FilterStatus), _) => {
                if app.filter_index + 1 < app.status_filters.len() {
                    app.filter_index += 1;
                }
            }
            (ActiveBlock::Sort, _) => {
                if app.sort_index + 1 < 12 {
                    app.sort_index += 1;
                }
            }
            (ActiveBlock::TracesBlock, _) => {
                let length = get_rendered_items(app).len();

                let number_of_lines: u16 = length.try_into().unwrap();

                let usable_height = additinal_metadata
                    .main_height
                    .saturating_sub(NETWORK_REQUESTS_UNUSABLE_VERTICAL_SPACE.try_into().unwrap());

                if app.main.index + 1 < length {
                    if app.main.index > {
                        additinal_metadata
                            .main_height
                            .saturating_sub(NETWORK_REQUESTS_UNUSABLE_VERTICAL_SPACE as u16)
                            .saturating_sub(2)
                    } as usize
                        && app.main.offset as u16 + usable_height < number_of_lines
                    {
                        app.main.offset += 1;
                    }

                    app.main.index += 1;
                }

                reset_request_and_response_body_ui_state(app);

                set_content_length(app);

                if usable_height < number_of_lines {
                    let overflown_number_count: u16 = number_of_lines.saturating_sub(
                        additinal_metadata
                            .main_height
                            .saturating_sub(NETWORK_REQUESTS_UNUSABLE_VERTICAL_SPACE as u16),
                    );

                    let position = calculate_scrollbar_position(
                        number_of_lines,
                        app.main.offset,
                        overflown_number_count,
                    );

                    app.main.scroll_state = app.main.scroll_state.position(position.into());
                }

                app.selected_params_index = 0;

                return Some(Action::SelectTrace(
                    get_currently_selected_trace(app).cloned(),
                ));
            }
            (ActiveBlock::RequestDetails, RequestDetailsPane::Query) => {
<<<<<<< HEAD
                let item = app.selected_trace.as_ref().unwrap();
=======
                let item = get_currently_selected_http_trace(app).unwrap();
>>>>>>> fa9a9a9e

                let params = parse_query_params(item.uri.clone());

                let next_index = if app.selected_params_index + 1 >= params.len() {
                    params.len() - 1
                } else {
                    app.selected_params_index + 1
                };

                None
            }
            (ActiveBlock::RequestDetails, RequestDetailsPane::Headers) => {
<<<<<<< HEAD
                let item = app.selected_trace.as_ref().unwrap();
=======
                let item = get_currently_selected_http_trace(app).unwrap();
>>>>>>> fa9a9a9e

                let item_length = item.request_headers.len();

                let next_index = if app.selected_request_header_index + 1 >= item_length {
                    item_length - 1
                } else {
                    app.selected_request_header_index + 1
                };

                app.selected_request_header_index = next_index;

                let usable_height = additinal_metadata
                    .request_body_rectangle_height
                    .checked_sub(RESPONSE_HEADERS_UNUSABLE_VERTICAL_SPACE as u16)
                    .unwrap_or_default();

                let requires_scrollbar = item_length as u16 >= usable_height;

                if requires_scrollbar {
                    let current_index_hit_viewport_end =
                        app.selected_request_header_index >= { usable_height as usize };

                    let offset_does_not_intersects_bottom_of_rect =
                        (app.request_details.offset as u16 + usable_height) < item_length as u16;

                    if current_index_hit_viewport_end && offset_does_not_intersects_bottom_of_rect {
                        app.request_details.offset += 1;
                    }

                    let next_position = calculate_scrollbar_position(
                        item_length as u16,
                        app.request_details.offset,
                        item_length as u16 - (usable_height),
                    );

                    app.request_details.scroll_state = app
                        .request_details
                        .scroll_state
                        .position(next_position.into());
                }

                None
            }
            (ActiveBlock::ResponseDetails, _) => {
<<<<<<< HEAD
                let item = app.selected_trace.as_ref().unwrap();
=======
                let item = get_currently_selected_http_trace(app).unwrap();
>>>>>>> fa9a9a9e

                if item.duration.is_some() {
                    let item_length = item.response_headers.len();

                    let next_index = if app.selected_response_header_index + 1 >= item_length {
                        item_length - 1
                    } else {
                        app.selected_response_header_index + 1
                    };

                    app.selected_response_header_index = next_index;

                    let usable_height = additinal_metadata
                        .response_body_rectangle_height
                        .checked_sub(RESPONSE_HEADERS_UNUSABLE_VERTICAL_SPACE as u16)
                        .unwrap_or_default();

                    let requires_scrollbar = item_length as u16 >= usable_height;

                    if requires_scrollbar {
                        let current_index_hit_viewport_end =
                            app.selected_response_header_index >= { usable_height as usize };

                        let offset_does_not_intersects_bottom_of_rect =
                            (app.response_details.offset as u16 + usable_height)
                                < item_length as u16;

                        if current_index_hit_viewport_end
                            && offset_does_not_intersects_bottom_of_rect
                        {
                            app.response_details.offset += 1;
                        }

                        let next_position = calculate_scrollbar_position(
                            item_length as u16,
                            app.response_details.offset,
                            item_length as u16 - (usable_height),
                        );

                        app.response_details.scroll_state = app
                            .response_details
                            .scroll_state
                            .position(next_position.into());
                    }
                }

                None
            }
            _ => None,
        },
    }
}

pub fn handle_enter(app: &mut Home) -> Option<Action> {
    if app.active_block == ActiveBlock::TracesBlock {
        app.active_block = ActiveBlock::RequestDetails
    }
    None
}

pub fn handle_esc(app: &mut Home) -> Option<Action> {
    app.active_block = ActiveBlock::TracesBlock;
    None
}

pub fn handle_new_search(app: &mut Home) -> Option<Action> {
    app.search_query.clear();
    app.active_block = ActiveBlock::SearchQuery;
    None
}

pub fn handle_search_push(app: &mut Home, c: char) -> Option<Action> {
    app.search_query.push(c);
    None
}

pub fn handle_search_pop(app: &mut Home) -> Option<Action> {
    app.search_query.pop();
    if app.search_query.is_empty() {
        handle_search_exit(app);
    }
    None
}

pub fn handle_search_exit(app: &mut Home) -> Option<Action> {
    app.active_block = ActiveBlock::TracesBlock;
    None
}

pub fn handle_tab(app: &mut Home) -> Option<Action> {
    let next_block = match app.active_block {
        ActiveBlock::TracesBlock => ActiveBlock::RequestSummary,
        ActiveBlock::RequestSummary => ActiveBlock::RequestDetails,
        ActiveBlock::RequestDetails => ActiveBlock::RequestBody,
        ActiveBlock::RequestBody => ActiveBlock::ResponseDetails,
        ActiveBlock::ResponseDetails => ActiveBlock::ResponseBody,
        ActiveBlock::ResponseBody => ActiveBlock::TracesBlock,
        _ => app.active_block,
    };

    if next_block != app.active_block {
        app.active_block = next_block;
        Some(Action::ActivateBlock(next_block))
    } else {
        None
    }
}

pub fn handle_back_tab(app: &mut Home) -> Option<Action> {
    let next_block = match app.active_block {
        ActiveBlock::TracesBlock => ActiveBlock::ResponseBody,
        ActiveBlock::RequestSummary => ActiveBlock::TracesBlock,
        ActiveBlock::RequestDetails => ActiveBlock::RequestSummary,
        ActiveBlock::RequestBody => ActiveBlock::RequestDetails,
        ActiveBlock::ResponseDetails => ActiveBlock::RequestBody,
        ActiveBlock::ResponseBody => ActiveBlock::ResponseDetails,
        _ => app.active_block,
    };

    if next_block != app.active_block {
        app.active_block = next_block;
        Some(Action::ActivateBlock(next_block))
    } else {
        None
    }
}

pub fn handle_pane_next(app: &mut Home) -> Option<Action> {
    match (app.active_block, app.request_details_block) {
        (ActiveBlock::RequestDetails, RequestDetailsPane::Headers) => {
            app.request_details_block = RequestDetailsPane::Query
        }
        (ActiveBlock::RequestDetails, RequestDetailsPane::Query) => {
            app.request_details_block = RequestDetailsPane::Headers
        }
        (_, _) => {}
    }
    None
}

pub fn handle_pane_prev(app: &mut Home) -> Option<Action> {
    match (app.active_block, app.request_details_block) {
        (ActiveBlock::RequestDetails, RequestDetailsPane::Headers) => {
            app.request_details_block = RequestDetailsPane::Query
        }
        (ActiveBlock::RequestDetails, RequestDetailsPane::Query) => {
            app.request_details_block = RequestDetailsPane::Headers
        }
        (_, _) => {}
    }
    None
}

pub fn handle_yank(app: &mut Home, sender: Option<UnboundedSender<Action>>) -> Option<Action> {
    let trace = app.selected_trace.as_ref().unwrap();

<<<<<<< HEAD
    match app.active_block {
        ActiveBlock::TracesBlock => {
            let cmd = generate_curl_command(&trace);
=======
    if let Some(http_trace) = get_currently_selected_http_trace(app) {
        match app.active_block {
            ActiveBlock::TracesBlock => {
                let cmd = generate_curl_command(&trace);
>>>>>>> fa9a9a9e

                match clippers::Clipboard::get().write_text(cmd) {
                    Ok(_) => {
                        app.status_message = Some(String::from("Request copied as cURL command!"));
                    }
                    Err(_) => {
                        app.status_message = Some(String::from(
                            "Something went wrong while copying to the clipboard!",
                        ));
                    }
                }
            }
            ActiveBlock::ResponseBody => match &http_trace.response_body {
                Some(body) => {
                    match clippers::Clipboard::get().write_text(pretty_parse_body(body).unwrap()) {
                        Ok(_) => {
                            app.status_message =
                                Some(String::from("Response body copied to clipboard."));
                        }
                        Err(_) => {
                            app.status_message = Some(String::from(
                                "Something went wrong while copying to the clipboard!",
                            ));
                        }
                    }
                }
                None => {}
            },
            _ => {}
        };

        app.abort_handlers.iter().for_each(|handler| {
            handler.abort();
        });

        app.abort_handlers.clear();

        if let Some(s) = sender {
            let thread_handler = tokio::spawn(async move {
                sleep(Duration::from_millis(5000)).await;

                s.send(Action::ClearStatusMessage)
            });
            app.abort_handlers.push(thread_handler.abort_handle());
        }
    }

    None
}

pub fn handle_go_to_end(app: &mut Home, additional_metadata: HandlerMetadata) -> Option<Action> {
    match app.active_block {
        ActiveBlock::TracesBlock => {
            let number_of_lines: u16 = app.items.len().try_into().unwrap();

            let usubale_rect_space =
                additional_metadata.main_height - NETWORK_REQUESTS_UNUSABLE_VERTICAL_SPACE as u16;

            app.main.index = number_of_lines as usize - 1;

            let has_overflown = number_of_lines > usubale_rect_space;

            if has_overflown {
                app.main.offset = (number_of_lines - usubale_rect_space) as usize;

                let position = calculate_scrollbar_position(
                    number_of_lines,
                    app.main.offset,
                    number_of_lines - usubale_rect_space,
                );

                app.main.scroll_state = app.main.scroll_state.position(position.into());

                reset_request_and_response_body_ui_state(app);
            }

            return Some(Action::SelectTrace(
                get_currently_selected_trace(app).cloned(),
            ));
        }
        ActiveBlock::RequestBody => {
            let content = get_content_length(app);

            if content.request_body.is_some() {
                let length = content.request_body.unwrap();

                let request_body_content_height = additional_metadata.request_body_rectangle_height
                    - RESPONSE_BODY_UNUSABLE_VERTICAL_SPACE as u16;

                if length.vertical > request_body_content_height {
                    app.request_body.offset =
                        (length.vertical - request_body_content_height) as usize;

                    let overflown_number_count = length.vertical - request_body_content_height;

                    app.request_body.scroll_state = app.request_body.scroll_state.position(
                        calculate_scrollbar_position(
                            length.vertical,
                            app.request_body.offset,
                            overflown_number_count,
                        )
                        .into(),
                    );
                }
            }
        }
        ActiveBlock::ResponseBody => {
            let content = get_content_length(app);

            if content.response_body.is_some() {
                let length = content.response_body.unwrap();

                let response_body_content_height = additional_metadata
                    .response_body_rectangle_height
                    - RESPONSE_BODY_UNUSABLE_VERTICAL_SPACE as u16;

                if length.vertical > response_body_content_height {
                    app.response_body.offset =
                        (length.vertical - response_body_content_height) as usize;

                    let overflown_number_count = length.vertical - response_body_content_height;

                    app.response_body.scroll_state = app.response_body.scroll_state.position(
                        calculate_scrollbar_position(
                            length.vertical,
                            app.response_body.offset,
                            overflown_number_count,
                        )
                        .into(),
                    )
                }
            }
        }
        ActiveBlock::RequestDetails => {
<<<<<<< HEAD
            let item = app.selected_trace.as_ref().unwrap();
=======
            let item = get_currently_selected_http_trace(app);

            let item = item.unwrap();
>>>>>>> fa9a9a9e

            let content = get_content_length(app);

            if item.duration.is_some() {
                let item_length = item.request_headers.len();

                let usable_height = additional_metadata
                    .request_body_rectangle_height
                    .checked_sub(REQUEST_HEADERS_UNUSABLE_VERTICAL_SPACE as u16)
                    .unwrap_or_default();

                let requires_scrollbar = item_length as u16 >= usable_height;

                app.selected_request_header_index = content.request_headers.vertical as usize - 1;

                if requires_scrollbar {
                    let current_index_hit_viewport_end =
                        app.selected_request_header_index >= { usable_height as usize };

                    let offset_does_not_intersects_bottom_of_rect =
                        (app.request_details.offset as u16 + usable_height) < item_length as u16;

                    if current_index_hit_viewport_end && offset_does_not_intersects_bottom_of_rect {
                        app.request_details.offset = item_length - usable_height as usize;
                    }

                    let next_position = calculate_scrollbar_position(
                        item_length as u16,
                        app.request_details.offset,
                        item_length as u16 - (usable_height),
                    );

                    app.request_details.scroll_state = app
                        .request_details
                        .scroll_state
                        .position(next_position.into());
                }
            }
        }
        ActiveBlock::ResponseDetails => {
<<<<<<< HEAD
            let item = app.selected_trace.as_ref().unwrap();
=======
            let item = get_currently_selected_http_trace(app);
            let item = item.unwrap();
>>>>>>> fa9a9a9e
            let content = get_content_length(app);

            if item.duration.is_some() {
                let item_length = item.response_headers.len();

                let usable_height = additional_metadata.response_body_rectangle_height
                    - RESPONSE_HEADERS_UNUSABLE_VERTICAL_SPACE as u16;

                let requires_scrollbar = item_length as u16 >= usable_height;

                app.selected_response_header_index =
                    content.response_headers.unwrap().vertical as usize - 1;

                if requires_scrollbar {
                    let current_index_hit_viewport_end =
                        app.selected_response_header_index >= { usable_height as usize };

                    let offset_does_not_intersects_bottom_of_rect =
                        (app.response_details.offset as u16 + usable_height) < item_length as u16;

                    if current_index_hit_viewport_end && offset_does_not_intersects_bottom_of_rect {
                        app.response_details.offset = item_length - usable_height as usize;
                    }

                    let next_position = calculate_scrollbar_position(
                        item_length as u16,
                        app.response_details.offset,
                        item_length as u16 - (usable_height),
                    );

                    app.response_details.scroll_state = app
                        .response_details
                        .scroll_state
                        .position(next_position.into());
                }
            }
        }
        _ => {}
    }
    None
}

pub fn handle_go_to_start(app: &mut Home) -> Option<Action> {
    match app.active_block {
        ActiveBlock::TracesBlock => {
            app.main.index = 0;

            app.main.offset = 0;

            app.main.scroll_state = app.main.scroll_state.position(0);

            reset_request_and_response_body_ui_state(app);

            return Some(Action::SelectTrace(
                get_currently_selected_trace(app).cloned(),
            ));
        }
        ActiveBlock::ResponseBody => {
            let content = get_content_length(app);

            if content.response_body.is_some() {
                app.response_body.offset = 0;

                app.response_body.scroll_state = app.response_body.scroll_state.position(0);
            }

            None
        }
        ActiveBlock::RequestBody => {
            let c = get_content_length(app);

            if c.request_body.is_some() {
                app.request_body.offset = 0;

                app.request_body.scroll_state = app.request_body.scroll_state.position(0);
            }

            None
        }
        ActiveBlock::RequestDetails => {
            app.request_details.offset = 0;
            app.selected_request_header_index = 0;

            app.request_details.scroll_state = app.request_details.scroll_state.position(0);

            None
        }
        ActiveBlock::ResponseDetails => {
            let c = get_content_length(app);

            if c.response_headers.is_some() {
                app.response_details.offset = 0;
                app.selected_response_header_index = 0;

                app.response_details.scroll_state = app.response_details.scroll_state.position(0);
            }

            None
        }
        _ => None,
    }
}

pub fn handle_delete_item(app: &mut Home) -> Option<Action> {
    let cloned_items = app.items.clone();
    let items_as_vector = cloned_items.iter().collect::<Vec<&Trace>>();
    let current_trace = items_as_vector.get(app.main.index).copied().unwrap();
    let _ = &app.items.remove(current_trace);

    None
}

<<<<<<< HEAD
pub fn handle_general_status(app: &mut Home, s: String) -> Option<Action> {
    app.status_message = Some(s);
    None
=======
pub fn handle_select(app: &mut Home) {
    match app.active_block {
        ActiveBlock::Sort => {
            let filter_items = vec![
                ("Method", "Asc"),
                ("Method", "Desc"),
                ("Source", "Asc"),
                ("Source", "Desc"),
                ("Status", "Asc"),
                ("Status", "Desc"),
                ("Timestamp", "Asc"),
                ("Timestamp", "Desc"),
                ("Duration", "Asc"),
                ("Duration", "Desc"),
                ("Url", "Asc"),
                ("Url", "Desc"),
            ];

            let selected_filter = filter_items.iter().nth(app.sort_index).cloned();

            if let Some(selected_filter) = selected_filter {
                match selected_filter {
                    ("Method", "Asc") => app.order = TraceSort::Method(Ordering::Ascending),
                    ("Method", "Desc") => app.order = TraceSort::Method(Ordering::Descending),
                    ("Status", "Asc") => app.order = TraceSort::Status(Ordering::Ascending),
                    ("Status", "Desc") => app.order = TraceSort::Status(Ordering::Descending),
                    ("Timestamp", "Asc") => app.order = TraceSort::Timestamp(Ordering::Ascending),
                    ("Timestamp", "Desc") => app.order = TraceSort::Timestamp(Ordering::Descending),
                    ("Url", "Asc") => app.order = TraceSort::Url(Ordering::Ascending),
                    ("Url", "Desc") => app.order = TraceSort::Url(Ordering::Descending),
                    ("Duration", "Asc") => app.order = TraceSort::Duration(Ordering::Ascending),
                    ("Duration", "Desc") => app.order = TraceSort::Duration(Ordering::Descending),
                    ("Source", "Asc") => app.order = TraceSort::Source(Ordering::Ascending),
                    ("Source", "Desc") => app.order = TraceSort::Source(Ordering::Descending),
                    (_, _) => {}
                }
            }
        }
        ActiveBlock::Filter(crate::app::FilterScreen::FilterMain) => {
            let blocks = vec!["method", "source", "status"];

            let selected_filter = blocks.iter().nth(app.filter_index).cloned();

            if selected_filter.is_none() {
                return;
            }

            match selected_filter.unwrap() {
                "method" => {
                    app.previous_blocks
                        .push(ActiveBlock::Filter(crate::app::FilterScreen::FilterMain));

                    app.active_block = ActiveBlock::Filter(crate::app::FilterScreen::FilterMethod)
                }
                "source" => {
                    app.previous_blocks
                        .push(ActiveBlock::Filter(crate::app::FilterScreen::FilterMain));

                    app.active_block = ActiveBlock::Filter(crate::app::FilterScreen::FilterSource)
                }
                "status" => {
                    app.previous_blocks
                        .push(ActiveBlock::Filter(crate::app::FilterScreen::FilterMain));

                    app.active_block = ActiveBlock::Filter(crate::app::FilterScreen::FilterStatus)
                }
                _ => {}
            };

            app.filter_index = 0;
        }

        ActiveBlock::Filter(crate::app::FilterScreen::FilterStatus) => {
            let current_service = app
                .status_filters
                .iter()
                .map(|(key, _item)| key)
                .nth(app.filter_index);

            if current_service.is_none() {
                return;
            }

            if let Some(filter) = current_service {
                if let Some(status_filter) = app.status_filters.get(filter) {
                    let d = status_filter.clone();

                    app.status_filters.insert(
                        filter.clone(),
                        StatusFilter {
                            name: d.name.clone(),
                            status: d.status.clone(),
                            selected: !d.selected,
                        },
                    );
                }
            };

            reset_request_and_response_body_ui_state(app);

            app.main.index = 0;

            app.main.offset = 0;

            app.main.scroll_state = app.main.scroll_state.position(0);
        }
        ActiveBlock::Filter(crate::app::FilterScreen::FilterMethod) => {
            let current_service = app
                .method_filters
                .iter()
                .map(|(a, _item)| a)
                .nth(app.filter_index);

            if current_service.is_none() {
                return;
            }

            if let Some(filter) = current_service {
                if let Some(d) = app.method_filters.get(filter) {
                    let d = d.clone();

                    app.method_filters.insert(
                        filter.clone(),
                        MethodFilter {
                            name: d.name.clone(),
                            method: d.method.clone(),
                            selected: !d.selected,
                        },
                    );
                }
            };

            reset_request_and_response_body_ui_state(app);

            app.main.index = 0;

            app.main.offset = 0;

            app.main.scroll_state = app.main.scroll_state.position(0);
        }
        ActiveBlock::Filter(crate::app::FilterScreen::FilterSource) => {
            let mut services = get_services_from_traces(app);

            let mut a: Vec<String> = vec!["All".to_string()];

            a.append(&mut services);

            services = a;

            let selected_filter = services.iter().nth(app.filter_index).cloned();

            if selected_filter.is_none() {
                return;
            }

            if let Some(filter) = selected_filter {
                match filter.as_str() {
                    "All" => app.set_filter_source(FilterSource::All),
                    source => match app.get_filter_source() {
                        FilterSource::All => {
                            let mut set = HashSet::new();

                            set.insert(source.to_string());

                            app.set_filter_source(FilterSource::Applied(set))
                        }
                        FilterSource::Applied(applied_sources) => {
                            if applied_sources.contains(&source.to_string()) {
                                let mut set = applied_sources.clone();

                                set.remove(source);

                                app.set_filter_source(FilterSource::Applied(set))
                            } else {
                                let mut set = applied_sources.clone();

                                set.insert(source.to_string());

                                if set.len() == get_services_from_traces(app).len() {
                                    app.set_filter_source(FilterSource::All)
                                } else {
                                    app.set_filter_source(FilterSource::Applied(set))
                                }
                            }
                        }
                    },
                }
            };

            reset_request_and_response_body_ui_state(app);

            app.main.index = 0;

            app.main.offset = 0;

            let items = get_rendered_items(app);

            let length = items.len();

            set_content_length(app);

            app.main.scroll_state = app.main.scroll_state.content_length(length as u16);
        }
        _ => {}
    }
>>>>>>> fa9a9a9e
}<|MERGE_RESOLUTION|>--- conflicted
+++ resolved
@@ -5,7 +5,7 @@
     RESPONSE_BODY_UNUSABLE_VERTICAL_SPACE, RESPONSE_HEADERS_UNUSABLE_VERTICAL_SPACE,
 };
 use crate::parser::{generate_curl_command, pretty_parse_body};
-use crate::render::{get_currently_selected_http_trace, get_services_from_traces};
+use crate::render::get_services_from_traces;
 use crate::services::websocket::Trace;
 use crate::utils::{
     calculate_scrollbar_position, get_content_length, get_currently_selected_trace,
@@ -70,168 +70,20 @@
     app.selected_request_header_index = 0;
 }
 
-<<<<<<< HEAD
 pub fn handle_debug(app: &mut Home) -> Option<Action> {
-    app.previous_block = Some(app.active_block);
-=======
-fn handle_vertical_response_body_scroll(app: &mut Home, rect: usize, direction: Direction) {
-    let trace = get_currently_selected_http_trace(app).unwrap();
-
-    let response_body_content_height = rect - RESPONSE_BODY_UNUSABLE_HORIZONTAL_SPACE;
-
-    if trace.pretty_response_body_lines.is_none() {
-        return;
-    }
-
-    let number_of_lines = trace.pretty_response_body_lines.unwrap();
-
-    if number_of_lines > response_body_content_height {
-        let overflown_number_count = number_of_lines - response_body_content_height;
-
-        if response_body_content_height + app.response_body.offset < number_of_lines
-            && direction == Direction::Down
-        {
-            app.response_body.offset = app.response_body.offset.saturating_add(1);
-        }
-
-        if app.response_body.offset != 0 && direction == Direction::Up {
-            app.response_body.offset = app.response_body.offset.saturating_sub(1);
-        }
-
-        let position = calculate_scrollbar_position(
-            number_of_lines as u16,
-            app.response_body.offset,
-            overflown_number_count as u16,
-        );
-
-        app.response_body.scroll_state = app.response_body.scroll_state.position(position);
-    }
-}
-
-fn handle_vertical_request_body_scroll(app: &mut Home, rect: usize, direction: Direction) {
-    let trace = get_currently_selected_http_trace(app).unwrap();
-
-    let request_body_content_height = rect - REQUEST_BODY_UNUSABLE_VERTICAL_SPACE;
-
-    if trace.pretty_request_body_lines.is_none() {
-        return;
-    }
-
-    let number_of_lines = trace.pretty_request_body_lines.unwrap();
-
-    if number_of_lines > request_body_content_height {
-        let overflown = number_of_lines > request_body_content_height;
-
-        if overflown {
-            let overflown_number_count = number_of_lines - request_body_content_height;
-
-            if request_body_content_height + app.request_body.offset < number_of_lines
-                && direction == Direction::Down
-            {
-                app.request_body.offset = app.request_body.offset.saturating_add(1);
-            }
-
-            if app.request_body.offset != 0 && direction == Direction::Up {
-                app.request_body.offset = app.request_body.offset.saturating_sub(1);
-            }
-
-            let position = calculate_scrollbar_position(
-                number_of_lines as u16,
-                app.request_body.offset,
-                overflown_number_count as u16,
-            );
-
-            app.request_body.scroll_state = app.request_body.scroll_state.position(position);
-        }
-    }
-}
-
-fn handle_horizontal_response_body_scroll(app: &mut Home, rect: usize, direction: Direction) {
-    let content = get_content_length(app);
-
-    if content.response_body.is_some() {
-        let horizontal_content_length = content.response_body.unwrap().horizontal;
-
-        if horizontal_content_length > rect as u16 {
-            let overflown_number_count = horizontal_content_length - rect as u16;
-
-            if app.response_body.horizontal_offset != 0 && direction == Direction::Left {
-                app.response_body.horizontal_offset =
-                    app.response_body.horizontal_offset.saturating_sub(1);
-            }
-
-            if rect - RESPONSE_BODY_UNUSABLE_HORIZONTAL_SPACE + app.response_body.horizontal_offset
-                < horizontal_content_length as usize
-                && direction == Direction::Right
-            {
-                app.response_body.horizontal_offset += 1;
-            }
-
-            let position = calculate_scrollbar_position(
-                horizontal_content_length,
-                app.response_body.horizontal_offset,
-                overflown_number_count,
-            );
-
-            app.response_body.horizontal_scroll_state =
-                app.response_body.horizontal_scroll_state.position(position);
-        }
-    }
-}
-
-fn handle_horizontal_request_body_scroll(app: &mut Home, rect: usize, direction: Direction) {
-    let content = get_content_length(app);
-
-    if content.request_body.is_some() {
-        let horizontal_content_length = content.request_body.unwrap().horizontal;
-
-        if horizontal_content_length > rect as u16 {
-            let overflown_number_count = horizontal_content_length - rect as u16;
-
-            if app.request_body.horizontal_offset != 0 && direction == Direction::Left {
-                app.request_body.horizontal_offset =
-                    app.request_body.horizontal_offset.saturating_sub(1);
-            }
-
-            if rect - RESPONSE_BODY_UNUSABLE_HORIZONTAL_SPACE + app.request_body.horizontal_offset
-                < horizontal_content_length as usize
-                && direction == Direction::Right
-            {
-                app.request_body.horizontal_offset += 1;
-            }
-
-            let position = calculate_scrollbar_position(
-                horizontal_content_length,
-                app.request_body.horizontal_offset,
-                overflown_number_count,
-            );
-
-            app.request_body.horizontal_scroll_state =
-                app.request_body.horizontal_scroll_state.position(position);
-        }
-    }
-}
-
-pub fn handle_debug(app: &mut Home) {
     let current_block = app.active_block;
 
     app.previous_blocks.push(current_block);
 
->>>>>>> fa9a9a9e
     app.active_block = ActiveBlock::Debug;
     None
 }
 
-<<<<<<< HEAD
 pub fn handle_help(app: &mut Home) -> Option<Action> {
-    app.previous_block = Some(app.active_block);
-=======
-pub fn handle_help(app: &mut Home) {
     let current_block = app.active_block;
 
     app.previous_blocks.push(current_block);
 
->>>>>>> fa9a9a9e
     app.active_block = ActiveBlock::Help;
     None
 }
@@ -251,12 +103,18 @@
         },
         _ => match (app.active_block, app.request_details_block) {
             (ActiveBlock::Filter(_), _) => match app.filter_index.checked_sub(1) {
-                Some(v) => app.filter_index = v,
-                _ => {}
+                Some(v) => {
+                    app.filter_index = v;
+                    None
+                }
+                _ => None,
             },
             (ActiveBlock::Sort, _) => match app.sort_index.checked_sub(1) {
-                Some(v) => app.sort_index = v,
-                _ => {}
+                Some(v) => {
+                    app.sort_index = v;
+                    None
+                }
+                _ => None,
             },
             (ActiveBlock::TracesBlock, _) => {
                 if app.main.index > 0 {
@@ -266,9 +124,7 @@
                         app.main.offset -= 1;
                     }
 
-                    return Some(Action::SelectTrace(
-                        get_currently_selected_trace(app).cloned(),
-                    ));
+                    return Some(Action::SelectTrace(get_currently_selected_trace(app)));
                 }
 
                 let number_of_lines: u16 = app.items.len().try_into().unwrap();
@@ -298,9 +154,7 @@
 
                 app.selected_params_index = 0;
 
-                return Some(Action::SelectTrace(
-                    get_currently_selected_trace(app).cloned(),
-                ));
+                return Some(Action::SelectTrace(get_currently_selected_trace(app)));
             }
             (ActiveBlock::RequestDetails, RequestDetailsPane::Query) => {
                 let next_index = if app.selected_params_index == 0 {
@@ -320,14 +174,14 @@
                     app.selected_request_header_index - 1
                 };
 
-<<<<<<< HEAD
-                let item_length = app.selected_trace.as_ref().unwrap().request_headers.len();
-=======
-                let item_length = get_currently_selected_http_trace(app)
-                    .unwrap()
+                let item_length = app
+                    .selected_trace
+                    .clone()
+                    .unwrap_or_default()
+                    .http
+                    .unwrap_or_default()
                     .request_headers
                     .len();
->>>>>>> fa9a9a9e
 
                 let usable_height = additinal_metadata
                     .request_body_rectangle_height
@@ -362,14 +216,14 @@
                     app.selected_response_header_index - 1
                 };
 
-<<<<<<< HEAD
-                let item_length = app.selected_trace.as_ref().unwrap().response_headers.len();
-=======
-                let item_length = get_currently_selected_http_trace(app)
-                    .unwrap()
-                    .response_headers
+                let item_length = app
+                    .selected_trace
+                    .clone()
+                    .unwrap_or_default()
+                    .http
+                    .unwrap_or_default()
+                    .request_headers
                     .len();
->>>>>>> fa9a9a9e
 
                 let usable_height = additinal_metadata.response_body_rectangle_height
                     - RESPONSE_HEADERS_UNUSABLE_VERTICAL_SPACE as u16;
@@ -452,26 +306,31 @@
                 if app.filter_index + 1 < app.method_filters.len() {
                     app.filter_index += 1;
                 }
+                None
             }
             (ActiveBlock::Filter(FilterScreen::FilterSource), _) => {
                 if app.filter_index + 1 < get_services_from_traces(app).len() + 1 {
                     app.filter_index += 1;
                 }
+                None
             }
             (ActiveBlock::Filter(FilterScreen::FilterMain), _) => {
                 if app.filter_index + 1 < 3 {
                     app.filter_index += 1;
                 }
+                None
             }
             (ActiveBlock::Filter(FilterScreen::FilterStatus), _) => {
                 if app.filter_index + 1 < app.status_filters.len() {
                     app.filter_index += 1;
                 }
+                None
             }
             (ActiveBlock::Sort, _) => {
                 if app.sort_index + 1 < 12 {
                     app.sort_index += 1;
                 }
+                None
             }
             (ActiveBlock::TracesBlock, _) => {
                 let length = get_rendered_items(app).len();
@@ -519,20 +378,14 @@
 
                 app.selected_params_index = 0;
 
-                return Some(Action::SelectTrace(
-                    get_currently_selected_trace(app).cloned(),
-                ));
+                return Some(Action::SelectTrace(get_currently_selected_trace(app)));
             }
             (ActiveBlock::RequestDetails, RequestDetailsPane::Query) => {
-<<<<<<< HEAD
                 let item = app.selected_trace.as_ref().unwrap();
-=======
-                let item = get_currently_selected_http_trace(app).unwrap();
->>>>>>> fa9a9a9e
-
-                let params = parse_query_params(item.uri.clone());
-
-                let next_index = if app.selected_params_index + 1 >= params.len() {
+
+                let params = parse_query_params(item.http.clone().unwrap_or_default().uri);
+
+                if app.selected_params_index + 1 >= params.len() {
                     params.len() - 1
                 } else {
                     app.selected_params_index + 1
@@ -541,13 +394,9 @@
                 None
             }
             (ActiveBlock::RequestDetails, RequestDetailsPane::Headers) => {
-<<<<<<< HEAD
                 let item = app.selected_trace.as_ref().unwrap();
-=======
-                let item = get_currently_selected_http_trace(app).unwrap();
->>>>>>> fa9a9a9e
-
-                let item_length = item.request_headers.len();
+
+                let item_length = item.http.clone().unwrap_or_default().request_headers.len();
 
                 let next_index = if app.selected_request_header_index + 1 >= item_length {
                     item_length - 1
@@ -590,14 +439,10 @@
                 None
             }
             (ActiveBlock::ResponseDetails, _) => {
-<<<<<<< HEAD
                 let item = app.selected_trace.as_ref().unwrap();
-=======
-                let item = get_currently_selected_http_trace(app).unwrap();
->>>>>>> fa9a9a9e
-
-                if item.duration.is_some() {
-                    let item_length = item.response_headers.len();
+
+                if item.http.clone().unwrap_or_default().duration.is_some() {
+                    let item_length = item.http.clone().unwrap_or_default().response_headers.len();
 
                     let next_index = if app.selected_response_header_index + 1 >= item_length {
                         item_length - 1
@@ -749,18 +594,10 @@
 }
 
 pub fn handle_yank(app: &mut Home, sender: Option<UnboundedSender<Action>>) -> Option<Action> {
-    let trace = app.selected_trace.as_ref().unwrap();
-
-<<<<<<< HEAD
-    match app.active_block {
-        ActiveBlock::TracesBlock => {
-            let cmd = generate_curl_command(&trace);
-=======
-    if let Some(http_trace) = get_currently_selected_http_trace(app) {
+    if let Some(trace) = app.selected_trace.clone() {
         match app.active_block {
             ActiveBlock::TracesBlock => {
                 let cmd = generate_curl_command(&trace);
->>>>>>> fa9a9a9e
 
                 match clippers::Clipboard::get().write_text(cmd) {
                     Ok(_) => {
@@ -773,9 +610,9 @@
                     }
                 }
             }
-            ActiveBlock::ResponseBody => match &http_trace.response_body {
+            ActiveBlock::ResponseBody => match trace.http.unwrap_or_default().response_body {
                 Some(body) => {
-                    match clippers::Clipboard::get().write_text(pretty_parse_body(body).unwrap()) {
+                    match clippers::Clipboard::get().write_text(pretty_parse_body(&body).unwrap()) {
                         Ok(_) => {
                             app.status_message =
                                 Some(String::from("Response body copied to clipboard."));
@@ -837,9 +674,7 @@
                 reset_request_and_response_body_ui_state(app);
             }
 
-            return Some(Action::SelectTrace(
-                get_currently_selected_trace(app).cloned(),
-            ));
+            return Some(Action::SelectTrace(get_currently_selected_trace(app)));
         }
         ActiveBlock::RequestBody => {
             let content = get_content_length(app);
@@ -895,93 +730,90 @@
             }
         }
         ActiveBlock::RequestDetails => {
-<<<<<<< HEAD
-            let item = app.selected_trace.as_ref().unwrap();
-=======
-            let item = get_currently_selected_http_trace(app);
-
-            let item = item.unwrap();
->>>>>>> fa9a9a9e
-
             let content = get_content_length(app);
 
-            if item.duration.is_some() {
-                let item_length = item.request_headers.len();
-
-                let usable_height = additional_metadata
-                    .request_body_rectangle_height
-                    .checked_sub(REQUEST_HEADERS_UNUSABLE_VERTICAL_SPACE as u16)
-                    .unwrap_or_default();
-
-                let requires_scrollbar = item_length as u16 >= usable_height;
-
-                app.selected_request_header_index = content.request_headers.vertical as usize - 1;
-
-                if requires_scrollbar {
-                    let current_index_hit_viewport_end =
-                        app.selected_request_header_index >= { usable_height as usize };
-
-                    let offset_does_not_intersects_bottom_of_rect =
-                        (app.request_details.offset as u16 + usable_height) < item_length as u16;
-
-                    if current_index_hit_viewport_end && offset_does_not_intersects_bottom_of_rect {
-                        app.request_details.offset = item_length - usable_height as usize;
+            if let Some(item) = app.selected_trace.clone() {
+                if item.http.clone().unwrap_or_default().duration.is_some() {
+                    let item_length = item.http.unwrap_or_default().request_headers.len();
+
+                    let usable_height = additional_metadata
+                        .request_body_rectangle_height
+                        .checked_sub(REQUEST_HEADERS_UNUSABLE_VERTICAL_SPACE as u16)
+                        .unwrap_or_default();
+
+                    let requires_scrollbar = item_length as u16 >= usable_height;
+
+                    app.selected_request_header_index =
+                        content.request_headers.vertical as usize - 1;
+
+                    if requires_scrollbar {
+                        let current_index_hit_viewport_end =
+                            app.selected_request_header_index >= { usable_height as usize };
+
+                        let offset_does_not_intersects_bottom_of_rect =
+                            (app.request_details.offset as u16 + usable_height)
+                                < item_length as u16;
+
+                        if current_index_hit_viewport_end
+                            && offset_does_not_intersects_bottom_of_rect
+                        {
+                            app.request_details.offset = item_length - usable_height as usize;
+                        }
+
+                        let next_position = calculate_scrollbar_position(
+                            item_length as u16,
+                            app.request_details.offset,
+                            item_length as u16 - (usable_height),
+                        );
+
+                        app.request_details.scroll_state = app
+                            .request_details
+                            .scroll_state
+                            .position(next_position.into());
                     }
-
-                    let next_position = calculate_scrollbar_position(
-                        item_length as u16,
-                        app.request_details.offset,
-                        item_length as u16 - (usable_height),
-                    );
-
-                    app.request_details.scroll_state = app
-                        .request_details
-                        .scroll_state
-                        .position(next_position.into());
                 }
             }
         }
         ActiveBlock::ResponseDetails => {
-<<<<<<< HEAD
-            let item = app.selected_trace.as_ref().unwrap();
-=======
-            let item = get_currently_selected_http_trace(app);
-            let item = item.unwrap();
->>>>>>> fa9a9a9e
             let content = get_content_length(app);
 
-            if item.duration.is_some() {
-                let item_length = item.response_headers.len();
-
-                let usable_height = additional_metadata.response_body_rectangle_height
-                    - RESPONSE_HEADERS_UNUSABLE_VERTICAL_SPACE as u16;
-
-                let requires_scrollbar = item_length as u16 >= usable_height;
-
-                app.selected_response_header_index =
-                    content.response_headers.unwrap().vertical as usize - 1;
-
-                if requires_scrollbar {
-                    let current_index_hit_viewport_end =
-                        app.selected_response_header_index >= { usable_height as usize };
-
-                    let offset_does_not_intersects_bottom_of_rect =
-                        (app.response_details.offset as u16 + usable_height) < item_length as u16;
-
-                    if current_index_hit_viewport_end && offset_does_not_intersects_bottom_of_rect {
-                        app.response_details.offset = item_length - usable_height as usize;
+            if let Some(item) = &app.selected_trace {
+                if item.http.clone().unwrap_or_default().duration.is_some() {
+                    let item_length = item.http.clone().unwrap_or_default().response_headers.len();
+
+                    let usable_height = additional_metadata.response_body_rectangle_height
+                        - RESPONSE_HEADERS_UNUSABLE_VERTICAL_SPACE as u16;
+
+                    let requires_scrollbar = item_length as u16 >= usable_height;
+
+                    app.selected_response_header_index =
+                        content.response_headers.unwrap().vertical as usize - 1;
+
+                    if requires_scrollbar {
+                        let current_index_hit_viewport_end =
+                            app.selected_response_header_index >= { usable_height as usize };
+
+                        let offset_does_not_intersects_bottom_of_rect =
+                            (app.response_details.offset as u16 + usable_height)
+                                < item_length as u16;
+
+                        if current_index_hit_viewport_end
+                            && offset_does_not_intersects_bottom_of_rect
+                        {
+                            app.response_details.offset = item_length - usable_height as usize;
+                        }
+
+                        let next_position = calculate_scrollbar_position(
+                            item_length as u16,
+                            app.response_details.offset,
+                            item_length as u16 - (usable_height),
+                        );
+
+                        app.response_details.scroll_state = app
+                            .response_details
+                            .scroll_state
+                            .position(next_position.into());
                     }
-
-                    let next_position = calculate_scrollbar_position(
-                        item_length as u16,
-                        app.response_details.offset,
-                        item_length as u16 - (usable_height),
-                    );
-
-                    app.response_details.scroll_state = app
-                        .response_details
-                        .scroll_state
-                        .position(next_position.into());
                 }
             }
         }
@@ -1001,9 +833,7 @@
 
             reset_request_and_response_body_ui_state(app);
 
-            return Some(Action::SelectTrace(
-                get_currently_selected_trace(app).cloned(),
-            ));
+            return Some(Action::SelectTrace(get_currently_selected_trace(app)));
         }
         ActiveBlock::ResponseBody => {
             let content = get_content_length(app);
@@ -1060,12 +890,12 @@
     None
 }
 
-<<<<<<< HEAD
 pub fn handle_general_status(app: &mut Home, s: String) -> Option<Action> {
     app.status_message = Some(s);
     None
-=======
-pub fn handle_select(app: &mut Home) {
+}
+
+pub fn handle_select(app: &mut Home) -> Option<Action> {
     match app.active_block {
         ActiveBlock::Sort => {
             let filter_items = vec![
@@ -1109,7 +939,7 @@
             let selected_filter = blocks.iter().nth(app.filter_index).cloned();
 
             if selected_filter.is_none() {
-                return;
+                return None;
             }
 
             match selected_filter.unwrap() {
@@ -1145,7 +975,7 @@
                 .nth(app.filter_index);
 
             if current_service.is_none() {
-                return;
+                return None;
             }
 
             if let Some(filter) = current_service {
@@ -1179,7 +1009,7 @@
                 .nth(app.filter_index);
 
             if current_service.is_none() {
-                return;
+                return None;
             }
 
             if let Some(filter) = current_service {
@@ -1217,7 +1047,7 @@
             let selected_filter = services.iter().nth(app.filter_index).cloned();
 
             if selected_filter.is_none() {
-                return;
+                return None;
             }
 
             if let Some(filter) = selected_filter {
@@ -1266,9 +1096,10 @@
 
             set_content_length(app);
 
-            app.main.scroll_state = app.main.scroll_state.content_length(length as u16);
+            app.main.scroll_state = app.main.scroll_state.content_length(length.into());
         }
         _ => {}
     }
->>>>>>> fa9a9a9e
+
+    None
 }