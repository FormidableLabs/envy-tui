use crate::app::{
    Action, ActiveBlock, DetailsPane, FilterScreen, SortOrder, SortScreen, SortSource, TraceSort,
};
use crate::components::home::Home;
use crate::consts::{
    NETWORK_REQUESTS_UNUSABLE_VERTICAL_SPACE, REQUEST_HEADERS_UNUSABLE_VERTICAL_SPACE,
    RESPONSE_BODY_UNUSABLE_VERTICAL_SPACE, RESPONSE_HEADERS_UNUSABLE_VERTICAL_SPACE,
};
use crate::parser::{generate_curl_command, pretty_parse_body};
use crate::render::get_services_from_traces;
use crate::services::websocket::Trace;
use crate::utils::{
    calculate_scrollbar_position, get_content_length, get_currently_selected_trace,
<<<<<<< HEAD
    get_rendered_items, parse_query_params, set_content_length,
=======
    get_rendered_items, set_content_length, Ordering, TraceSort,
>>>>>>> 8ad9d13c
};
use crossterm::event::{KeyEvent, KeyModifiers};
use serde::{Deserialize, Serialize};
use std::collections::HashSet;
use std::time::Duration;
use tokio::sync::mpsc::UnboundedSender;
use tokio::time::sleep;

use super::home::{FilterSource, MethodFilter, StatusFilter};

#[derive(Clone, Debug, Eq, PartialEq, Deserialize, Serialize)]
pub struct HandlerMetadata {
    pub main_height: u16,
    pub response_body_rectangle_height: u16,
    pub response_body_rectangle_width: u16,
    pub request_body_rectangle_height: u16,
    pub request_body_rectangle_width: u16,
}

#[derive(Clone, Copy, PartialEq, Debug)]
enum Direction {
    Up,
    Down,
    Right,
    Left,
}

fn reset_request_and_response_body_ui_state(app: &mut Home) {
    app.response_body.offset = 0;
    app.response_body.horizontal_offset = 0;

    app.request_body.offset = 0;
    app.request_body.horizontal_offset = 0;

    app.response_body.horizontal_scroll_state =
        app.response_body.horizontal_scroll_state.position(0);
    app.response_body.scroll_state = app.response_body.scroll_state.position(0);

    app.request_body.offset = 0;
    app.request_body.horizontal_offset = 0;

    app.request_body.offset = 0;
    app.request_body.horizontal_offset = 0;

    app.request_body.horizontal_scroll_state = app.request_body.horizontal_scroll_state.position(0);
    app.request_body.scroll_state = app.request_body.scroll_state.position(0);

    app.response_details.offset = 0;

    app.response_details.scroll_state = app.response_details.scroll_state.position(0);

    app.response_headers_list.reset();

    app.request_details.offset = 0;

    app.request_details.scroll_state = app.request_details.scroll_state.position(0);

    app.request_headers_list.reset();
}

pub fn handle_debug(app: &mut Home) -> Option<Action> {
    let current_block = app.active_block;

    app.previous_blocks.push(current_block);

    app.active_block = ActiveBlock::Debug;

    None
}

pub fn handle_help(app: &mut Home) -> Option<Action> {
    let current_block = app.active_block;

    app.previous_blocks.push(current_block);

    app.active_block = ActiveBlock::Help;

    None
}

pub fn handle_up(
    app: &mut Home,
    key: KeyEvent,
    additinal_metadata: HandlerMetadata,
) -> Option<Action> {
    match key.modifiers {
        KeyModifiers::CONTROL => match app.active_block {
            ActiveBlock::Details => {
                app.active_block = ActiveBlock::Traces;

                None
            }
            _ => None,
        },
        _ => match (app.active_block, app.details_block) {
            (ActiveBlock::Filter(FilterScreen::FilterMain), _) => {
                match app.filter_index.checked_sub(1) {
                    Some(v) => {
                        app.filter_index = v;

                        None
                    }
                    _ => None,
                }
            }
            (ActiveBlock::Filter(_), _) => match app.filter_value_index.checked_sub(1) {
                Some(v) => {
                    app.filter_value_index = v;

                    None
                }
                _ => None,
            },
            (ActiveBlock::Sort(SortScreen::SortMain), _) => {
                app.sort_kind_index = app.sort_kind_index.saturating_sub(1);

                None
            }
            (ActiveBlock::Sort(SortScreen::SortVariant), _) => {
                app.sort_order_index = app.sort_order_index.saturating_sub(1);

                None
            }
            (ActiveBlock::Traces, _) => {
                if app.main.index > 0 {
                    app.main.index -= 1;

                    if app.main.index < app.main.offset {
                        app.main.offset -= 1;
                    }

                    Some(Action::SelectTrace(get_currently_selected_trace(app)))
                } else {
                    let number_of_lines: u16 = app.items.len().try_into().unwrap();

                    let usable_height = additinal_metadata
                        .main_height
                        .saturating_sub(NETWORK_REQUESTS_UNUSABLE_VERTICAL_SPACE as u16);

                    if usable_height < number_of_lines {
                        let overflown_number_count: u16 = number_of_lines
                            - (additinal_metadata
                                .main_height
                                .saturating_sub(NETWORK_REQUESTS_UNUSABLE_VERTICAL_SPACE as u16));

                        let position = calculate_scrollbar_position(
                            number_of_lines,
                            app.main.offset,
                            overflown_number_count,
                        );

                        app.main.scroll_state = app.main.scroll_state.position(position.into());
                    }

                    reset_request_and_response_body_ui_state(app);

                    set_content_length(app);

                    app.query_params_list.reset();

                    Some(Action::SelectTrace(get_currently_selected_trace(app)))
                }
            }
            (ActiveBlock::Details, DetailsPane::RequestDetails) => {
                app.request_details_list.previous();

                None
            }
            (ActiveBlock::Details, DetailsPane::QueryParams) => {
                app.query_params_list.previous();

                None
            }
            (ActiveBlock::Details, DetailsPane::RequestHeaders) => {
                app.request_headers_list.previous();

                None
            }
            (ActiveBlock::Details, DetailsPane::ResponseDetails) => {
                app.response_details_list.previous();

                None
            }
            (ActiveBlock::Details, DetailsPane::ResponseHeaders) => {
                app.response_headers_list.previous();

                None
            }
            (ActiveBlock::Details, DetailsPane::Timing) => {
                app.timing_list.previous();

                None
            }
            _ => None,
        },
    }
}

pub fn handle_adjust_scroll_bar(
    app: &mut Home,
    additinal_metadata: HandlerMetadata,
) -> Option<Action> {
    let length = app.items.len();

    let usable_height = additinal_metadata
        .main_height
        .saturating_sub(NETWORK_REQUESTS_UNUSABLE_VERTICAL_SPACE.try_into().unwrap());

    let number_of_lines: u16 = length.try_into().unwrap();

    reset_request_and_response_body_ui_state(app);

    set_content_length(app);

    if usable_height < number_of_lines {
        let overflown_number_count: u16 = number_of_lines.saturating_sub(
            additinal_metadata
                .main_height
                .saturating_sub(NETWORK_REQUESTS_UNUSABLE_VERTICAL_SPACE as u16),
        );

        let position =
            calculate_scrollbar_position(number_of_lines, app.main.offset, overflown_number_count);

        app.main.scroll_state = app.main.scroll_state.position(position.into());
    }

    app.query_params_list.reset();

    None
}

// NOTE: Find something like urlSearchParams for JS.
pub fn handle_down(
    app: &mut Home,
    key: KeyEvent,
    additinal_metadata: HandlerMetadata,
) -> Option<Action> {
    match key.modifiers {
        KeyModifiers::CONTROL => match app.active_block {
            ActiveBlock::Details => {
                app.active_block = ActiveBlock::Traces;

                None
            }
            _ => None,
        },
        _ => match (app.active_block, app.details_block) {
            (ActiveBlock::Filter(FilterScreen::FilterMethod), _) => {
                if app.filter_value_index + 1 < app.method_filters.len() {
                    app.filter_value_index += 1;
                }

                None
            }
            (ActiveBlock::Filter(FilterScreen::FilterSource), _) => {
                if app.filter_value_index + 1 < get_services_from_traces(app).len() + 1 {
                    app.filter_value_index += 1;
                }

                None
            }
            (ActiveBlock::Filter(FilterScreen::FilterMain), _) => {
                if app.filter_index + 1 < 3 {
                    app.filter_index += 1;
                }

                None
            }
            (ActiveBlock::Filter(FilterScreen::FilterStatus), _) => {
                if app.filter_value_index + 1 < app.status_filters.len() {
                    app.filter_value_index += 1;
                }

                None
            }
            (ActiveBlock::Sort(SortScreen::SortMain), _) => {
                if app.sort_kind_index + 1 < app.sort_sources.len() {
                    app.sort_kind_index += 1;
                }

                None
            }
            (ActiveBlock::Sort(SortScreen::SortVariant), _) => {
                if app.sort_order_index + 1 < app.sort_ordering.len() {
                    app.sort_order_index += 1;
                }

                None
            }
            (ActiveBlock::Traces, _) => {
                let length = get_rendered_items(app).len();

                let number_of_lines: u16 = length.try_into().unwrap();

                let usable_height = additinal_metadata
                    .main_height
                    .saturating_sub(NETWORK_REQUESTS_UNUSABLE_VERTICAL_SPACE.try_into().unwrap());

                if app.main.index + 1 < length {
                    if app.main.index > {
                        additinal_metadata
                            .main_height
                            .saturating_sub(NETWORK_REQUESTS_UNUSABLE_VERTICAL_SPACE as u16)
                            .saturating_sub(2)
                    } as usize
                        && app.main.offset as u16 + usable_height < number_of_lines
                    {
                        app.main.offset += 1;
                    }

                    app.main.index += 1;
                }

                reset_request_and_response_body_ui_state(app);

                set_content_length(app);

                if usable_height < number_of_lines {
                    let overflown_number_count: u16 = number_of_lines.saturating_sub(
                        additinal_metadata
                            .main_height
                            .saturating_sub(NETWORK_REQUESTS_UNUSABLE_VERTICAL_SPACE as u16),
                    );

                    let position = calculate_scrollbar_position(
                        number_of_lines,
                        app.main.offset,
                        overflown_number_count,
                    );

                    app.main.scroll_state = app.main.scroll_state.position(position.into());
                }

                app.query_params_list.reset();

                Some(Action::SelectTrace(get_currently_selected_trace(app)))
            }
            (ActiveBlock::Details, DetailsPane::RequestDetails) => {
                app.request_details_list.next();

                None
            }
            (ActiveBlock::Details, DetailsPane::QueryParams) => {
                app.query_params_list.next();

                None
            }
            (ActiveBlock::Details, DetailsPane::RequestHeaders) => {
                app.request_headers_list.next();

                None
            }
            (ActiveBlock::Details, DetailsPane::ResponseDetails) => {
                app.response_details_list.next();

                None
            }
            (ActiveBlock::Details, DetailsPane::ResponseHeaders) => {
                app.response_headers_list.next();

                None
            }
            (ActiveBlock::Details, DetailsPane::Timing) => {
                app.timing_list.next();

                None
            }
            _ => None,
        },
    }
}

pub fn handle_enter(app: &mut Home) -> Option<Action> {
    if app.active_block == ActiveBlock::Traces {
        app.active_block = ActiveBlock::Details;
        None
    } else if app.active_block == ActiveBlock::Details {
        match app.details_block {
            DetailsPane::RequestDetails => app.request_details_list.select(),
            DetailsPane::QueryParams => app.query_params_list.select(),
            DetailsPane::RequestHeaders => app.request_headers_list.select(),
            DetailsPane::ResponseDetails => app.response_details_list.select(),
            DetailsPane::ResponseHeaders => app.response_headers_list.select(),
            DetailsPane::Timing => app.timing_list.select(),
        }
    } else {
        None
    }
}

pub fn handle_esc(app: &mut Home) -> Option<Action> {
    app.active_block = ActiveBlock::Traces;

    None
}

pub fn handle_new_search(app: &mut Home) -> Option<Action> {
    app.search_query.clear();
    app.active_block = ActiveBlock::SearchQuery;

    None
}

pub fn handle_search_push(app: &mut Home, c: char) -> Option<Action> {
    app.search_query.push(c);

    None
}

pub fn handle_search_pop(app: &mut Home) -> Option<Action> {
    app.search_query.pop();
    if app.search_query.is_empty() {
        handle_search_exit(app);
    }

    None
}

pub fn handle_search_exit(app: &mut Home) -> Option<Action> {
    app.active_block = ActiveBlock::Traces;

    None
}

pub fn handle_tab(app: &mut Home) -> Option<Action> {
    if app.active_block == ActiveBlock::Traces {
        return select_active_details_block(app);
    }

    if app.active_block == ActiveBlock::Details {
        return select_next_details_block(app);
    }

    let next_block = match app.active_block {
        ActiveBlock::Traces => ActiveBlock::Details,
        ActiveBlock::Details => ActiveBlock::ResponseBody,
        ActiveBlock::ResponseBody => ActiveBlock::RequestBody,
        ActiveBlock::RequestBody => ActiveBlock::Traces,
        _ => app.active_block,
    };

    if next_block != app.active_block {
        app.active_block = next_block;

        Some(Action::ActivateBlock(next_block))
    } else {
        None
    }
}

pub fn handle_back_tab(app: &mut Home) -> Option<Action> {
    if app.active_block == ActiveBlock::Details {
        return select_previous_details_block(app);
    }

    let next_block = match app.active_block {
        ActiveBlock::Traces => ActiveBlock::RequestBody,
        ActiveBlock::Details => ActiveBlock::Traces,
        ActiveBlock::RequestBody => ActiveBlock::ResponseBody,
        ActiveBlock::ResponseBody => ActiveBlock::Details,
        _ => app.active_block,
    };

    if next_block != app.active_block {
        app.active_block = next_block;

        Some(Action::ActivateBlock(next_block))
    } else {
        None
    }
}

pub fn select_active_details_block(app: &mut Home) -> Option<Action> {
    if let Some(active_tab) = app.details_tabs.get(app.details_tab_index) {
        app.details_block = *active_tab;
    } else {
        if let Some(first_tab) = app.details_tabs.first() {
            app.details_block = *first_tab;
        }
    }
    app.active_block = ActiveBlock::Details;

    None
}

pub fn select_next_details_block(app: &mut Home) -> Option<Action> {
    // the tabs are selected, so advance to the first pane
    if app.details_tabs.contains(&app.details_block) {
        if let Some(first_pane) = app.details_panes.first() {
            app.details_block = *first_pane;

            return None;
        }
    }

    let mut iter = app.details_panes.iter();

    // advance iterator to the current block
    iter.find(|&&v| app.details_block == v);

    if let Some(next_pane) = iter.next() {
        app.details_block = *next_pane;

        None
    } else {
        app.active_block = ActiveBlock::ResponseBody;

        Some(Action::ActivateBlock(ActiveBlock::ResponseBody))
    }
}

pub fn select_previous_details_block(app: &mut Home) -> Option<Action> {
    if app.details_panes.len() == 0 {
        app.active_block = ActiveBlock::Traces;

        return Some(Action::ActivateBlock(ActiveBlock::Traces));
    }

    if app.details_tabs.contains(&app.details_block) {
        app.active_block = ActiveBlock::Traces;

        return Some(Action::ActivateBlock(ActiveBlock::Traces));
    }

    let mut iter = app.details_panes.iter().rev();

    // advance iterator to the current block
    iter.find(|&&v| app.details_block == v);

    if let Some(next_pane) = iter.next() {
        app.details_block = *next_pane;

        None
    } else {
        app.details_block = *app
            .details_tabs
            .get(app.details_tab_index)
            .unwrap_or(&DetailsPane::RequestDetails);

        None
    }
}

pub fn handle_details_tab_next(app: &mut Home) -> Option<Action> {
    if app.details_tab_index == app.details_tabs.len() - 1 {
        app.details_tab_index = 0;
    } else {
        app.details_tab_index += 1;
    }

    app.details_block = *app
        .details_tabs
        .get(app.details_tab_index)
        .unwrap_or(&DetailsPane::RequestDetails);

    None
}

pub fn handle_details_tab_prev(app: &mut Home) -> Option<Action> {
    if app.details_tab_index == 0 {
        app.details_tab_index = app.details_tabs.len() - 1;
    } else {
        app.details_tab_index -= 1;
    }

    app.details_block = *app
        .details_tabs
        .get(app.details_tab_index)
        .unwrap_or(&DetailsPane::RequestDetails);

    None
}

pub fn handle_yank(app: &mut Home, sender: Option<UnboundedSender<Action>>) -> Option<Action> {
    if let Some(trace) = app.selected_trace.clone() {
        match app.active_block {
            ActiveBlock::Traces => {
                let cmd = generate_curl_command(&trace);

                match clippers::Clipboard::get().write_text(cmd) {
                    Ok(_) => {
                        app.status_message = Some(String::from("Request copied as cURL command!"));
                    }
                    Err(_) => {
                        app.status_message = Some(String::from(
                            "Something went wrong while copying to the clipboard!",
                        ));
                    }
                }
            }
            ActiveBlock::ResponseBody => match trace.http.unwrap_or_default().response_body {
                Some(body) => {
                    match clippers::Clipboard::get().write_text(pretty_parse_body(&body).unwrap()) {
                        Ok(_) => {
                            app.status_message =
                                Some(String::from("Response body copied to clipboard."));
                        }
                        Err(_) => {
                            app.status_message = Some(String::from(
                                "Something went wrong while copying to the clipboard!",
                            ));
                        }
                    }
                }
                None => {}
            },
            _ => {}
        };

        app.abort_handlers.iter().for_each(|handler| {
            handler.abort();
        });

        app.abort_handlers.clear();

        if let Some(s) = sender {
            let thread_handler = tokio::spawn(async move {
                sleep(Duration::from_millis(5000)).await;

                s.send(Action::ClearStatusMessage)
            });
            app.abort_handlers.push(thread_handler.abort_handle());
        }
    }

    None
}

pub fn handle_go_to_end(app: &mut Home, additional_metadata: HandlerMetadata) -> Option<Action> {
    match app.active_block {
        ActiveBlock::Traces => {
            let number_of_lines: u16 = app.items.len().try_into().unwrap();

            let usubale_rect_space =
                additional_metadata.main_height - NETWORK_REQUESTS_UNUSABLE_VERTICAL_SPACE as u16;

            app.main.index = number_of_lines as usize - 1;

            let has_overflown = number_of_lines > usubale_rect_space;

            if has_overflown {
                app.main.offset = (number_of_lines - usubale_rect_space) as usize;

                let position = calculate_scrollbar_position(
                    number_of_lines,
                    app.main.offset,
                    number_of_lines - usubale_rect_space,
                );

                app.main.scroll_state = app.main.scroll_state.position(position.into());

                reset_request_and_response_body_ui_state(app);
            }

            Some(Action::SelectTrace(get_currently_selected_trace(app)))
        }
        ActiveBlock::RequestBody => {
            let content = get_content_length(app);

            if content.request_body.is_some() {
                let length = content.request_body.unwrap();

                let request_body_content_height = additional_metadata.request_body_rectangle_height
                    - RESPONSE_BODY_UNUSABLE_VERTICAL_SPACE as u16;

                if length.vertical > request_body_content_height {
                    app.request_body.offset =
                        (length.vertical - request_body_content_height) as usize;

                    let overflown_number_count = length.vertical - request_body_content_height;

                    app.request_body.scroll_state = app.request_body.scroll_state.position(
                        calculate_scrollbar_position(
                            length.vertical,
                            app.request_body.offset,
                            overflown_number_count,
                        )
                        .into(),
                    );
                }
            }

            None
        }
        ActiveBlock::ResponseBody => {
            let content = get_content_length(app);

            if content.response_body.is_some() {
                let length = content.response_body.unwrap();

                let response_body_content_height = additional_metadata
                    .response_body_rectangle_height
                    - RESPONSE_BODY_UNUSABLE_VERTICAL_SPACE as u16;

                if length.vertical > response_body_content_height {
                    app.response_body.offset =
                        (length.vertical - response_body_content_height) as usize;

                    let overflown_number_count = length.vertical - response_body_content_height;

                    app.response_body.scroll_state = app.response_body.scroll_state.position(
                        calculate_scrollbar_position(
                            length.vertical,
                            app.response_body.offset,
                            overflown_number_count,
                        )
                        .into(),
                    )
                }
            }

            None
        }
        ActiveBlock::Details => match app.details_block {
            DetailsPane::RequestDetails => {
                if let Some(item) = app.selected_trace.clone() {
                    if item.http.clone().unwrap_or_default().duration.is_some() {
                        let item_length = item.http.unwrap_or_default().request_headers.len();

                        let usable_height = additional_metadata
                            .request_body_rectangle_height
                            .checked_sub(REQUEST_HEADERS_UNUSABLE_VERTICAL_SPACE as u16)
                            .unwrap_or_default();

                        let requires_scrollbar = item_length as u16 >= usable_height;

                        app.request_headers_list.previous();

                        if requires_scrollbar {
                            let current_index_hit_viewport_end =
                                app.request_headers_list.state.offset() >= { usable_height as usize };

                            let offset_does_not_intersects_bottom_of_rect =
                                (app.request_details.offset as u16 + usable_height)
                                    < item_length as u16;

                            if current_index_hit_viewport_end
                                && offset_does_not_intersects_bottom_of_rect
                            {
                                app.request_details.offset = item_length - usable_height as usize;
                            }

                            let next_position = calculate_scrollbar_position(
                                item_length as u16,
                                app.request_details.offset,
                                item_length as u16 - (usable_height),
                            );

                            app.request_details.scroll_state = app
                                .request_details
                                .scroll_state
                                .position(next_position.into());
                        }
                    }
                }

                None
            }
            DetailsPane::ResponseDetails => {
                if let Some(item) = &app.selected_trace {
                    if item.http.clone().unwrap_or_default().duration.is_some() {
                        let item_length =
                            item.http.clone().unwrap_or_default().response_headers.len();

                        let usable_height = additional_metadata.response_body_rectangle_height
                            - RESPONSE_HEADERS_UNUSABLE_VERTICAL_SPACE as u16;

                        let requires_scrollbar = item_length as u16 >= usable_height;

                        app.response_headers_list.previous();

                        if requires_scrollbar {
                            let current_index_hit_viewport_end =
                                app.response_headers_list.state.offset() >= { usable_height as usize };

                            let offset_does_not_intersects_bottom_of_rect =
                                (app.response_details.offset as u16 + usable_height)
                                    < item_length as u16;

                            if current_index_hit_viewport_end
                                && offset_does_not_intersects_bottom_of_rect
                            {
                                app.response_details.offset = item_length - usable_height as usize;
                            }

                            let next_position = calculate_scrollbar_position(
                                item_length as u16,
                                app.response_details.offset,
                                item_length as u16 - (usable_height),
                            );

                            app.response_details.scroll_state = app
                                .response_details
                                .scroll_state
                                .position(next_position.into());
                        }
                    }
                }

                None
            }
            _ => None,
        },
        _ => None,
    }
}

pub fn handle_go_to_start(app: &mut Home) -> Option<Action> {
    match app.active_block {
        ActiveBlock::Traces => {
            app.main.index = 0;

            app.main.offset = 0;

            app.main.scroll_state = app.main.scroll_state.position(0);

            reset_request_and_response_body_ui_state(app);

            return Some(Action::SelectTrace(get_currently_selected_trace(app)));
        }
        ActiveBlock::ResponseBody => {
            let content = get_content_length(app);

            if content.response_body.is_some() {
                app.response_body.offset = 0;

                app.response_body.scroll_state = app.response_body.scroll_state.position(0);
            }

            None
        }
        ActiveBlock::RequestBody => {
            let c = get_content_length(app);

            if c.request_body.is_some() {
                app.request_body.offset = 0;

                app.request_body.scroll_state = app.request_body.scroll_state.position(0);
            }

            None
        }
        ActiveBlock::Details => match app.details_block {
            DetailsPane::RequestDetails => {
                app.request_details.offset = 0;
                app.request_headers_list.reset();

                app.request_details.scroll_state = app.request_details.scroll_state.position(0);

                None
            }
            DetailsPane::ResponseDetails => {
                let c = get_content_length(app);

                if c.response_headers.is_some() {
                    app.response_details.offset = 0;
                    app.response_headers_list.reset();

                    app.response_details.scroll_state =
                        app.response_details.scroll_state.position(0);
                }

                None
            }
            _ => None,
        },
        _ => None,
    }
}

pub fn handle_delete_item(app: &mut Home) -> Option<Action> {
    let cloned_items = app.items.clone();
    let items_as_vector = cloned_items.iter().collect::<Vec<&Trace>>();
    let current_trace = items_as_vector.get(app.main.index).copied().unwrap();
    let _ = &app.items.remove(current_trace);

    None
}

pub fn handle_general_status(app: &mut Home, s: String) -> Option<Action> {
    app.status_message = Some(s);

    None
}

pub fn handle_select(app: &mut Home) -> Option<Action> {
    match app.active_block {
        ActiveBlock::Sort(SortScreen::SortMain) => {
            if let Some(kind) = app.sort_sources.get(app.sort_kind_index) {
                app.order = TraceSort {
                    kind: kind.clone(),
                    order: SortOrder::Ascending,
                };

                app.sort_order_index = 0;

                Some(Action::ActivateBlock(ActiveBlock::Sort(
                    SortScreen::SortVariant,
                )))
            } else {
                None
            }
        }
        ActiveBlock::Sort(SortScreen::SortVariant) => {
            if let Some(sort_order) = app.sort_ordering.get(app.sort_order_index) {
                app.order = TraceSort {
                    kind: app.order.kind.clone(),
                    order: sort_order.clone(),
                };

                Some(Action::ActivateBlock(ActiveBlock::Sort(
                    SortScreen::SortMain,
                )))
            } else {
                None
            }
        }
        ActiveBlock::Filter(FilterScreen::FilterMain) => {
            let blocks = vec!["method", "source", "status"];

            let maybe_selected_filter = blocks.iter().nth(app.filter_index).cloned();

            if let Some(selected_filter) = maybe_selected_filter {
                match selected_filter {
                    "method" => app.active_block = ActiveBlock::Filter(FilterScreen::FilterMethod),
                    "source" => app.active_block = ActiveBlock::Filter(FilterScreen::FilterSource),
                    "status" => app.active_block = ActiveBlock::Filter(FilterScreen::FilterStatus),
                    _ => {}
                }
            };

            None
        }

        ActiveBlock::Filter(crate::app::FilterScreen::FilterStatus) => {
            let current_service = app
                .status_filters
                .iter()
                .map(|(key, _item)| key)
                .nth(app.filter_value_index);

            if current_service.is_none() {
                return None;
            }

            if let Some(filter) = current_service {
                if let Some(status_filter) = app.status_filters.get(filter) {
                    let d = status_filter.clone();

                    app.status_filters.insert(
                        filter.clone(),
                        StatusFilter {
                            name: d.name.clone(),
                            status: d.status.clone(),
                            selected: !d.selected,
                        },
                    );
                }
            };

            reset_request_and_response_body_ui_state(app);

            app.main.index = 0;

            app.main.offset = 0;

            app.main.scroll_state = app.main.scroll_state.position(0);

            None
        }
        ActiveBlock::Filter(FilterScreen::FilterMethod) => {
            let current_service = app
                .method_filters
                .iter()
                .map(|(a, _item)| a)
                .nth(app.filter_value_index);

            if current_service.is_none() {
                return None;
            }

            if let Some(filter) = current_service {
                if let Some(d) = app.method_filters.get(filter) {
                    let d = d.clone();

                    app.method_filters.insert(
                        filter.clone(),
                        MethodFilter {
                            name: d.name.clone(),
                            method: d.method.clone(),
                            selected: !d.selected,
                        },
                    );
                }
            };

            reset_request_and_response_body_ui_state(app);

            app.main.index = 0;

            app.main.offset = 0;

            app.main.scroll_state = app.main.scroll_state.position(0);

            None
        }
        ActiveBlock::Filter(FilterScreen::FilterSource) => {
            let mut services = get_services_from_traces(app);

            let mut a: Vec<String> = vec!["All".to_string()];

            a.append(&mut services);

            services = a;

            let selected_filter = services.iter().nth(app.filter_value_index).cloned();

            if selected_filter.is_none() {
                return None;
            }

            if let Some(filter) = selected_filter {
                match filter.as_str() {
                    "All" => app.set_filter_source(FilterSource::All),
                    source => match app.get_filter_source() {
                        FilterSource::All => {
                            let mut set = HashSet::new();

                            set.insert(source.to_string());

                            app.set_filter_source(FilterSource::Applied(set))
                        }
                        FilterSource::Applied(applied_sources) => {
                            if applied_sources.contains(&source.to_string()) {
                                let mut set = applied_sources.clone();

                                set.remove(source);

                                app.set_filter_source(FilterSource::Applied(set))
                            } else {
                                let mut set = applied_sources.clone();

                                set.insert(source.to_string());

                                if set.len() == get_services_from_traces(app).len() {
                                    app.set_filter_source(FilterSource::All)
                                } else {
                                    app.set_filter_source(FilterSource::Applied(set))
                                }
                            }
                        }
                    },
                }
            };

            reset_request_and_response_body_ui_state(app);

            app.main.index = 0;

            app.main.offset = 0;

            let items = get_rendered_items(app);

            let length = items.len();

            set_content_length(app);

            app.main.scroll_state = app.main.scroll_state.content_length(length.into());

            None
        }
        _ => None,
    }
}<|MERGE_RESOLUTION|>--- conflicted
+++ resolved
@@ -1,5 +1,5 @@
 use crate::app::{
-    Action, ActiveBlock, DetailsPane, FilterScreen, SortOrder, SortScreen, SortSource, TraceSort,
+    Action, ActiveBlock, DetailsPane, FilterScreen, SortOrder, SortScreen, TraceSort,
 };
 use crate::components::home::Home;
 use crate::consts::{
@@ -11,11 +11,7 @@
 use crate::services::websocket::Trace;
 use crate::utils::{
     calculate_scrollbar_position, get_content_length, get_currently_selected_trace,
-<<<<<<< HEAD
     get_rendered_items, parse_query_params, set_content_length,
-=======
-    get_rendered_items, set_content_length, Ordering, TraceSort,
->>>>>>> 8ad9d13c
 };
 use crossterm::event::{KeyEvent, KeyModifiers};
 use serde::{Deserialize, Serialize};
