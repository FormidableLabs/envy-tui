--- conflicted
+++ resolved
@@ -15,11 +15,8 @@
     app::{Action, ActiveBlock, Mode, RequestDetailsPane, ResponseDetailsPane, UIState},
     components::component::Component,
     components::handlers,
-<<<<<<< HEAD
     config::{Colors, Config},
-=======
     components::jsonviewer,
->>>>>>> 2778d6f3
     render,
     services::websocket::{State, Trace},
     tui::{Event, Frame},
@@ -102,10 +99,7 @@
         let config = Config::new()?;
         let mut home = Home {
             key_map: config.mapping.0,
-<<<<<<< HEAD
             colors: config.colors,
-
-=======
             request_json_viewer: jsonviewer::JSONViewer::new(
                 ActiveBlock::RequestBody,
                 4,
@@ -116,7 +110,6 @@
                 4,
                 "Response body",
             )?,
->>>>>>> 2778d6f3
             ..Self::default()
         };
 
