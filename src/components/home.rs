--- conflicted
+++ resolved
@@ -1,19 +1,13 @@
-use std::collections::{BTreeSet, HashMap};
-use std::error::Error;
-
 use crossterm::event::{KeyCode, KeyEvent};
 use ratatui::{
-    layout::{Layout, Rect},
-    prelude::{Constraint, Direction},
+    layout::Layout,
+    prelude::{Constraint, Direction, Rect},
 };
-<<<<<<< HEAD
-=======
 use std::error::Error;
 use std::{
     collections::{BTreeSet, HashMap, HashSet},
     str::FromStr,
 };
->>>>>>> fa9a9a9e
 use tokio::sync::mpsc::UnboundedSender;
 use tokio::task::AbortHandle;
 
@@ -25,7 +19,7 @@
     render,
     services::websocket::{State, Trace},
     tui::{Event, Frame},
-    utils::{Ordering, TraceSort},
+    utils::TraceSort,
 };
 
 #[derive(Default, PartialEq, Eq, Debug, Clone)]
@@ -86,14 +80,11 @@
     pub wss_connected: bool,
     pub wss_connection_count: usize,
     pub wss_state: WebSockerInternalState,
-<<<<<<< HEAD
     pub request_json_viewer: jsonviewer::JSONViewer,
     pub response_json_viewer: jsonviewer::JSONViewer,
     pub selected_trace: Option<Trace>,
-=======
     pub filter_index: usize,
     pub sort_index: usize,
->>>>>>> fa9a9a9e
     metadata: Option<handlers::HandlerMetadata>,
     filter_source: FilterSource,
     pub method_filters: HashMap<http::method::Method, MethodFilter>,
@@ -106,7 +97,6 @@
         let config = crate::config::Config::new()?;
         let mut home = Home {
             key_map: config.mapping.0,
-<<<<<<< HEAD
             request_json_viewer: jsonviewer::JSONViewer::new(
                 ActiveBlock::RequestBody,
                 4,
@@ -117,9 +107,6 @@
                 4,
                 "Response body",
             )?,
-=======
-
->>>>>>> fa9a9a9e
             ..Self::default()
         };
 
@@ -235,20 +222,6 @@
             })
             .clone();
 
-<<<<<<< HEAD
-        let other_action = match action {
-            Action::Quit => match self.active_block {
-                ActiveBlock::Help | ActiveBlock::Debug => {
-                    self.active_block = self.previous_block.unwrap_or(ActiveBlock::TracesBlock);
-
-                    self.previous_block = None;
-
-                    return Ok(None);
-                }
-                _ => return Ok(Some(Action::QuitApplication)),
-            },
-            Action::NextSection => return Ok(handlers::handle_tab(self)),
-=======
         match action {
             Action::Quit => {
                 let last_block = self.previous_blocks.pop();
@@ -260,20 +233,23 @@
                 self.filter_index = 0;
 
                 self.active_block = last_block.unwrap();
-            }
-            Action::NextSection => handlers::handle_tab(self),
->>>>>>> fa9a9a9e
-            Action::OnMount => handlers::handle_adjust_scroll_bar(self, metadata),
-            Action::Help => handlers::handle_help(self),
-            Action::ToggleDebug => handlers::handle_debug(self),
-            Action::Select => handlers::handle_select(self),
-            Action::HandleFilter(l) => handlers::handle_general_status(self, l.to_string()),
+
+                Ok(None)
+            }
+            Action::NextSection => Ok(handlers::handle_tab(self)),
+            Action::OnMount => Ok(handlers::handle_adjust_scroll_bar(self, metadata)),
+            Action::Help => Ok(handlers::handle_help(self)),
+            Action::ToggleDebug => Ok(handlers::handle_debug(self)),
+            Action::Select => Ok(handlers::handle_select(self)),
+            Action::HandleFilter(l) => Ok(handlers::handle_general_status(self, l.to_string())),
             Action::OpenFilter => {
                 let current_block = self.active_block;
 
                 self.previous_blocks.push(current_block);
 
-                self.active_block = ActiveBlock::Filter(crate::app::FilterScreen::FilterMain)
+                self.active_block = ActiveBlock::Filter(crate::app::FilterScreen::FilterMain);
+
+                Ok(None)
             }
             Action::OpenSort => {
                 let current_block = self.active_block;
@@ -281,60 +257,60 @@
                 self.previous_blocks.push(current_block);
 
                 self.active_block = ActiveBlock::Sort;
-            }
-            Action::DeleteItem => handlers::handle_delete_item(self),
-            Action::CopyToClipBoard => handlers::handle_yank(self, self.action_tx.clone()),
-            Action::GoToEnd => handlers::handle_go_to_end(self, metadata),
-            Action::GoToStart => handlers::handle_go_to_start(self),
-            Action::PreviousSection => handlers::handle_back_tab(self),
-            Action::NextPane => handlers::handle_pane_next(self),
-            Action::PreviousPane => handlers::handle_pane_prev(self),
-            Action::NewSearch => handlers::handle_new_search(self),
-            Action::UpdateSearchQuery(c) => handlers::handle_search_push(self, c),
-            Action::DeleteSearchQuery => handlers::handle_search_pop(self),
-            Action::ExitSearch => handlers::handle_search_exit(self),
-            Action::ShowTraceDetails => handlers::handle_enter(self),
-            Action::FocusOnTraces => handlers::handle_esc(self),
+
+                Ok(None)
+            }
+            Action::DeleteItem => Ok(handlers::handle_delete_item(self)),
+            Action::CopyToClipBoard => Ok(handlers::handle_yank(self, self.action_tx.clone())),
+            Action::GoToEnd => Ok(handlers::handle_go_to_end(self, metadata)),
+            Action::GoToStart => Ok(handlers::handle_go_to_start(self)),
+            Action::PreviousSection => Ok(handlers::handle_back_tab(self)),
+            Action::NextPane => Ok(handlers::handle_pane_next(self)),
+            Action::PreviousPane => Ok(handlers::handle_pane_prev(self)),
+            Action::NewSearch => Ok(handlers::handle_new_search(self)),
+            Action::UpdateSearchQuery(c) => Ok(handlers::handle_search_push(self, c)),
+            Action::DeleteSearchQuery => Ok(handlers::handle_search_pop(self)),
+            Action::ExitSearch => Ok(handlers::handle_search_exit(self)),
+            Action::ShowTraceDetails => Ok(handlers::handle_enter(self)),
+            Action::FocusOnTraces => Ok(handlers::handle_esc(self)),
             Action::StopWebSocketServer => {
                 self.wss_connected = false;
-                None
+                Ok(None)
             }
             Action::StartWebSocketServer => {
                 self.wss_connected = true;
-                None
-            }
-            Action::SetGeneralStatus(s) => handlers::handle_general_status(self, s),
+                Ok(None)
+            }
+            Action::SetGeneralStatus(s) => Ok(handlers::handle_general_status(self, s)),
             Action::SetWebsocketStatus(s) => {
                 self.wss_state = s;
-                None
-            }
-            Action::NavigateUp(Some(key)) => handlers::handle_up(self, key, metadata),
-            Action::NavigateDown(Some(key)) => handlers::handle_down(self, key, metadata),
+                Ok(None)
+            }
+            Action::NavigateUp(Some(key)) => Ok(handlers::handle_up(self, key, metadata)),
+            Action::NavigateDown(Some(key)) => Ok(handlers::handle_down(self, key, metadata)),
             Action::UpdateMeta(metadata) => {
                 self.metadata = Some(metadata);
-                None
+                Ok(None)
             }
             Action::ClearStatusMessage => {
                 self.status_message = None;
-                None
+                Ok(None)
             }
             Action::AddTrace(trace) => {
                 self.items.replace(trace);
                 handlers::handle_adjust_scroll_bar(self, metadata);
-                None
+                Ok(None)
             }
             Action::MarkTraceAsTimedOut(id) => {
                 self.mark_trace_as_timed_out(id);
-                Some(Action::SelectTrace(self.selected_trace.clone()))
+                Ok(Some(Action::SelectTrace(self.selected_trace.clone())))
             }
             Action::SelectTrace(trace) => {
                 self.selected_trace = trace;
-                None
-            }
-            _ => None,
-        };
-
-        Ok(other_action)
+                Ok(None)
+            }
+            _ => Ok(None),
+        }
     }
 
     fn render(&self, frame: &mut Frame, rect: Rect) -> Result<(), Box<dyn Error>> {
