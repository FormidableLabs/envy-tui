use std::error::Error;
use std::{
    collections::{BTreeSet, HashMap, HashSet},
    str::FromStr,
};

use chrono::prelude::DateTime;
use crossterm::event::{KeyCode, KeyEvent};
use http::{HeaderName, HeaderValue};
use ratatui::{
    layout::Layout,
    prelude::{Constraint, Direction, Rect},
};
use strum::IntoEnumIterator;
use tokio::sync::mpsc::UnboundedSender;
use tokio::task::AbortHandle;

use crate::{
<<<<<<< HEAD
    app::{
        Action, ActiveBlock, DetailsPane, FilterScreen, Mode, SortOrder, SortScreen, SortSource,
        TraceSort, UIState,
    },
=======
    app::{Action, ActiveBlock, DetailsPane, Mode, UIState},
    components::actionable_list::{ActionableList, ActionableListItem},
>>>>>>> 8ad9d13c
    components::component::Component,
    components::handlers,
    components::jsonviewer,
    config::{Colors, Config},
    render,
    services::websocket::{State, Trace},
    tui::{Event, Frame},
<<<<<<< HEAD
=======
    utils::{parse_query_params, TraceSort},
>>>>>>> 8ad9d13c
};

#[derive(Default, PartialEq, Eq, Debug, Clone)]
pub enum WebSockerInternalState {
    Connected(usize),
    Open,
    #[default]
    Closed,
}

#[derive(Clone, PartialEq, Debug, Eq, Default)]
pub enum FilterSource {
    #[default]
    All,
    Applied(HashSet<String>), // Source(String),
                              // Method(http::method::Method),
                              // Status(String),
}

#[derive(Default)]
pub struct MethodFilter {
    pub method: http::method::Method,
    pub name: String,
    pub selected: bool,
}

#[derive(Default)]
pub struct StatusFilter {
    pub status: String,
    pub name: String,
    pub selected: bool,
}

#[derive(Default)]
pub struct Home {
    pub active_block: ActiveBlock,
    pub action_tx: Option<UnboundedSender<Action>>,
    pub previous_blocks: Vec<ActiveBlock>,
    pub items: BTreeSet<Trace>,
    pub abort_handlers: Vec<AbortHandle>,
    pub search_query: String,
    pub main: UIState,
    pub response_body: UIState,
    pub request_body: UIState,
    pub request_details: UIState,
    pub response_details: UIState,
    pub is_first_render: bool,
    pub logs: Vec<String>,
    pub mode: Mode,
    pub key_map: HashMap<KeyEvent, Action>,
    pub colors: Colors,
    pub status_message: Option<String>,
    pub ws_status: String,
    pub wss_connected: bool,
    pub wss_connection_count: usize,
    pub wss_state: WebSockerInternalState,
    pub request_json_viewer: jsonviewer::JSONViewer,
    pub response_json_viewer: jsonviewer::JSONViewer,
    pub selected_trace: Option<Trace>,
    pub filter_index: usize,
    pub filter_value_index: usize,
    pub sort_kind_index: usize,
    pub sort_order_index: usize,
    pub sort_sources: Vec<SortSource>,
    pub sort_ordering: Vec<SortOrder>,
    pub metadata: Option<handlers::HandlerMetadata>,
    pub filter_source: FilterSource,
    pub method_filters: HashMap<http::method::Method, MethodFilter>,
    pub status_filters: HashMap<String, StatusFilter>,
    pub order: TraceSort,
    pub details_block: DetailsPane,
    pub details_tabs: Vec<DetailsPane>,
    pub details_tab_index: usize,
    pub details_panes: Vec<DetailsPane>,
    pub request_details_list: ActionableList,
    pub query_params_list: ActionableList,
    pub request_headers_list: ActionableList,
    pub response_details_list: ActionableList,
    pub response_headers_list: ActionableList,
    pub timing_list: ActionableList,
}

impl Home {
    pub fn new() -> Result<Home, Box<dyn Error>> {
        let config = Config::new()?;
        let mut home = Home {
            key_map: config.mapping.0,
            colors: config.colors.clone(),
            request_json_viewer: jsonviewer::JSONViewer::new(
                ActiveBlock::RequestBody,
                4,
                "Request body",
                config.colors.clone(),
            )?,
            response_json_viewer: jsonviewer::JSONViewer::new(
                ActiveBlock::ResponseBody,
                4,
                "Response body",
                config.colors.clone(),
            )?,
<<<<<<< HEAD
            sort_sources: vec![
                SortSource::Method,
                SortSource::Status,
                SortSource::Source,
                SortSource::Url,
                SortSource::Duration,
                SortSource::Timestamp,
            ],
            sort_ordering: vec![SortOrder::Ascending, SortOrder::Descending],
=======
            details_tabs: DetailsPane::iter().collect(),
            details_panes: vec![],
>>>>>>> 8ad9d13c
            ..Self::default()
        };

        let methods = vec!["POST", "GET", "DELETE", "PUT", "PATCH", "OPTION"];

        let statuses = vec!["1xx", "2xx", "3xx", "4xx", "5xx"];

        statuses.iter().for_each(|status| {
            home.status_filters.insert(
                status.clone().to_string(),
                StatusFilter {
                    status: status.to_string(),
                    selected: false,
                    name: status.to_string(),
                },
            );
        });

        methods.iter().for_each(|method| {
            if let Ok(method) = http::method::Method::from_str(method) {
                home.method_filters.insert(
                    method.clone(),
                    MethodFilter {
                        method: method.clone(),
                        selected: false,
                        name: method.to_string(),
                    },
                );
            }
        });

        Ok(home)
    }

    pub fn get_filter_source(&self) -> &FilterSource {
        &self.filter_source
    }

    pub fn set_filter_source(&mut self, f: FilterSource) {
        self.filter_source = f
    }

    fn mark_trace_as_timed_out(&mut self, id: String) {
        let selected_trace = self.items.iter().find(|trace| trace.id == id);

        if selected_trace.is_some() {
            let selected_trace = selected_trace.unwrap().clone();

            let mut http_trace = selected_trace.http.as_ref().unwrap().clone();

            if http_trace.state == State::Sent {
                http_trace.state = State::Timeout;
                http_trace.status = None;
                http_trace.response_body = Some("TIMEOUT WAITING FOR RESPONSE".to_string());
                http_trace.pretty_response_body = Some("TIMEOUT WAITING FOR RESPONSE".to_string());
                self.items.replace(selected_trace);
            };
        }
    }

    fn reset_active_pane(&mut self, pane: DetailsPane) {
        match pane {
            DetailsPane::QueryParams => self.query_params_list.reset(),
            DetailsPane::RequestDetails => self.request_details_list.reset(),
            DetailsPane::RequestHeaders => self.request_headers_list.reset(),
            DetailsPane::ResponseDetails => self.response_details_list.reset(),
            DetailsPane::ResponseHeaders => self.response_headers_list.reset(),
            DetailsPane::Timing => {}
        }
    }

    fn update_details_lists(&mut self) {
        if let Some(trace) = &self.selected_trace {
            // REQUEST DETAILS PANE
            let mut rows: Vec<ActionableListItem> = vec![];

            let sent = DateTime::from_timestamp(trace.timestamp, 0)
                .unwrap_or_default()
                .format("%Y-%m-%d @ %H:%M:%S")
                .to_string();
            let host = trace.service_name.clone().unwrap_or(format!(""));
            let path = trace.http.clone().map_or("".to_string(), |http| http.path);
            let port = trace.http.clone().map_or("".to_string(), |http| http.port);

            rows.push(ActionableListItem::with_labelled_value("sent", &sent));
            rows.push(ActionableListItem::with_labelled_value("host", &host));
            rows.push(ActionableListItem::with_labelled_value("path", &path));
            rows.push(ActionableListItem::with_labelled_value("port", &port));
            // add available actions to the item list
            if self.details_tabs.contains(&DetailsPane::RequestDetails) {
                rows.push(ActionableListItem::with_action(
                    "actions",
                    "pop-out [↗]",
                    Action::PopOutDetailsTab(DetailsPane::RequestDetails),
                ))
            } else {
                rows.push(ActionableListItem::with_action(
                    "actions",
                    "close [x]",
                    Action::CloseDetailsPane(DetailsPane::RequestDetails),
                ))
            };

            self.request_details_list =
                ActionableList::new(rows, self.request_details_list.state.clone());

            // QUERY PARAMS PANE
            let mut raw_params = parse_query_params(
                trace
                    .http
                    .clone()
                    .expect("Missing http from trace")
                    .uri
                    .to_string(),
            );

            raw_params.sort_by(|a, b| {
                let (name_a, _) = a;
                let (name_b, _) = b;

                name_a.cmp(name_b)
            });

            let mut next_items: Vec<ActionableListItem> = raw_params
                .into_iter()
                .map(|(label, value)| ActionableListItem::with_labelled_value(&label, &value))
                .to_owned()
                .collect();

            if self.details_tabs.contains(&DetailsPane::QueryParams) {
                next_items.push(ActionableListItem::with_action(
                    "actions",
                    "pop-out [↗]",
                    Action::PopOutDetailsTab(DetailsPane::QueryParams),
                ))
            } else {
                next_items.push(ActionableListItem::with_action(
                    "actions",
                    "close [x]",
                    Action::CloseDetailsPane(DetailsPane::QueryParams),
                ))
            };

            self.query_params_list =
                ActionableList::new(next_items, self.query_params_list.state.clone());

            // RESPONSE DETAILS PANE
            let mut items: Vec<ActionableListItem> = vec![];

            let received = DateTime::from_timestamp(trace.timestamp, 0)
                .unwrap_or_default()
                .format("%Y-%m-%d @ %H:%M:%S")
                .to_string();
            let status = trace.http.clone().map_or(None, |http| http.status).map_or(
                "".to_string(),
                |status| {
                    format!(
                        "{} {}",
                        status.as_str(),
                        status.canonical_reason().unwrap_or_default()
                    )
                },
            );
            let duration = trace
                .http
                .clone()
                .map_or(None, |http| http.duration)
                .map_or("".to_string(), |duration| format!("{}ms", duration));

            items.push(ActionableListItem::with_labelled_value(
                "received", &received,
            ));
            items.push(ActionableListItem::with_labelled_value("status", &status));
            items.push(ActionableListItem::with_labelled_value(
                "duration", &duration,
            ));

            if self.details_tabs.contains(&DetailsPane::ResponseDetails) {
                items.push(ActionableListItem::with_action(
                    "actions",
                    "pop-out [↗]",
                    Action::PopOutDetailsTab(DetailsPane::ResponseDetails),
                ))
            } else {
                items.push(ActionableListItem::with_action(
                    "actions",
                    "close [x]",
                    Action::CloseDetailsPane(DetailsPane::ResponseDetails),
                ))
            };

            self.response_details_list =
                ActionableList::new(items, self.response_details_list.state.clone());

            // REQUEST HEADERS PANE
            let headers = trace.http.clone().unwrap_or_default().request_headers;
            let mut parsed_headers = headers.iter().collect::<Vec<(&HeaderName, &HeaderValue)>>();
            parsed_headers.sort_by(|a, b| {
                let (name_a, _) = a;
                let (name_b, _) = b;

                name_a.to_string().cmp(&name_b.to_string())
            });
            let mut next_items: Vec<ActionableListItem> = parsed_headers
                .into_iter()
                .map(|(label, value)| {
                    ActionableListItem::with_labelled_value(
                        label.as_str(),
                        value.to_str().unwrap_or("Unknown header value"),
                    )
                })
                .to_owned()
                .collect();
            // add available actions to the item list
            if self.details_tabs.contains(&DetailsPane::RequestHeaders) {
                next_items.push(ActionableListItem::with_action(
                    "actions",
                    "pop-out [↗]",
                    Action::PopOutDetailsTab(DetailsPane::RequestHeaders),
                ))
            } else {
                next_items.push(ActionableListItem::with_action(
                    "actions",
                    "close [x]",
                    Action::CloseDetailsPane(DetailsPane::RequestHeaders),
                ))
            };

            self.request_headers_list =
                ActionableList::new(next_items, self.request_headers_list.state.clone());

            // RESPONSE HEADERS PANE
            let headers = trace.http.clone().unwrap_or_default().response_headers;
            let mut parsed_headers = headers.iter().collect::<Vec<(&HeaderName, &HeaderValue)>>();
            parsed_headers.sort_by(|a, b| {
                let (name_a, _) = a;
                let (name_b, _) = b;

                name_a.to_string().cmp(&name_b.to_string())
            });
            let mut next_items: Vec<ActionableListItem> = parsed_headers
                .into_iter()
                .map(|(label, value)| {
                    ActionableListItem::with_labelled_value(
                        label.as_str(),
                        value.to_str().unwrap_or("Unknown header value"),
                    )
                })
                .to_owned()
                .collect();

            // add available actions to the item list
            if self.details_tabs.contains(&DetailsPane::ResponseHeaders) {
                next_items.push(ActionableListItem::with_action(
                    "actions",
                    "pop-out [↗]",
                    Action::PopOutDetailsTab(DetailsPane::ResponseHeaders),
                ))
            } else {
                next_items.push(ActionableListItem::with_action(
                    "actions",
                    "close [x]",
                    Action::CloseDetailsPane(DetailsPane::ResponseHeaders),
                ))
            };

            self.response_headers_list =
                ActionableList::new(next_items, self.response_headers_list.state.clone());

            // TIMING PANE
            let next_items: Vec<ActionableListItem> = vec![
                ActionableListItem::with_label("blocked"),
                ActionableListItem::with_label("DNS"),
                ActionableListItem::with_label("connecting"),
                ActionableListItem::with_label("TLS"),
                ActionableListItem::with_label("sending"),
                ActionableListItem::with_label("waiting"),
                ActionableListItem::with_label("receiving"),
            ];

            self.timing_list = ActionableList::new(next_items, self.timing_list.state.clone());
        }
    }
}

impl Component for Home {
    fn on_mount(&mut self) -> Result<Option<Action>, Box<dyn Error>> {
        Ok(Some(Action::OnMount))
    }

    fn register_action_handler(
        &mut self,
        tx: UnboundedSender<Action>,
    ) -> Result<(), Box<dyn Error>> {
        self.request_json_viewer
            .register_action_handler(tx.clone())?;
        self.response_json_viewer
            .register_action_handler(tx.clone())?;
        self.action_tx = Some(tx);
        Ok(())
    }

    fn handle_events(&mut self, event: Option<Event>) -> Result<Option<Action>, Box<dyn Error>> {
        let r = match event {
            Some(Event::Key(key_event)) => self.handle_key_events(key_event)?,
            _ => None,
        };
        Ok(r)
    }

    fn handle_key_events(&mut self, key: KeyEvent) -> Result<Option<Action>, Box<dyn Error>> {
        // TODO: this should be handled as a separate application mode
        if self.active_block == ActiveBlock::SearchQuery {
            match key.code {
                KeyCode::Enter | KeyCode::Esc => return Ok(Some(Action::ExitSearch)),
                KeyCode::Backspace => return Ok(Some(Action::DeleteSearchQuery)),
                KeyCode::Char(char) => return Ok(Some(Action::UpdateSearchQuery(char))),
                _ => return Ok(None),
            }
        }
        Ok(None)
    }

    fn update(&mut self, action: Action) -> Result<Option<Action>, Box<dyn Error>> {
        self.request_json_viewer.update(action.clone())?;
        self.response_json_viewer.update(action.clone())?;

        let metadata = self
            .metadata
            .as_ref()
            .unwrap_or(&handlers::HandlerMetadata {
                main_height: 0,
                response_body_rectangle_height: 0,
                response_body_rectangle_width: 0,
                request_body_rectangle_height: 0,
                request_body_rectangle_width: 0,
            })
            .clone();

        match action {
            Action::Quit => {
                let last_block = self.previous_blocks.pop();

                if last_block.is_none() {
                    return Ok(Some(Action::QuitApplication));
                }

                self.filter_index = 0;
                self.filter_value_index = 0;

                self.active_block = last_block.unwrap();

                Ok(None)
            }
            Action::NextSection => Ok(handlers::handle_tab(self)),
            Action::OnMount => Ok(handlers::handle_adjust_scroll_bar(self, metadata)),
            Action::Help => Ok(handlers::handle_help(self)),
            Action::ToggleDebug => Ok(handlers::handle_debug(self)),
            Action::Select => Ok(handlers::handle_select(self)),
            Action::HandleFilter(l) => Ok(handlers::handle_general_status(self, l.to_string())),
            Action::OpenFilter => {
                let current_block = self.active_block;

                self.previous_blocks.push(current_block);

                self.active_block = ActiveBlock::Filter(FilterScreen::FilterMain);

                Ok(None)
            }
            Action::OpenSort => {
                let current_block = self.active_block;

                self.previous_blocks.push(current_block);

                self.active_block = ActiveBlock::Sort(SortScreen::SortMain);

                Ok(None)
            }
            Action::DeleteItem => Ok(handlers::handle_delete_item(self)),
            Action::CopyToClipBoard => Ok(handlers::handle_yank(self, self.action_tx.clone())),
            Action::GoToEnd => Ok(handlers::handle_go_to_end(self, metadata)),
            Action::GoToStart => Ok(handlers::handle_go_to_start(self)),
            Action::PreviousSection => Ok(handlers::handle_back_tab(self)),
            Action::NextDetailsTab => Ok(handlers::handle_details_tab_next(self)),
            Action::PreviousDetailsTab => Ok(handlers::handle_details_tab_prev(self)),
            Action::NewSearch => Ok(handlers::handle_new_search(self)),
            Action::UpdateSearchQuery(c) => Ok(handlers::handle_search_push(self, c)),
            Action::DeleteSearchQuery => Ok(handlers::handle_search_pop(self)),
            Action::ExitSearch => Ok(handlers::handle_search_exit(self)),
            Action::ShowTraceDetails => Ok(handlers::handle_enter(self)),
            Action::FocusOnTraces => Ok(handlers::handle_esc(self)),
            Action::StopWebSocketServer => {
                self.wss_connected = false;
                Ok(None)
            }
            Action::StartWebSocketServer => {
                self.wss_connected = true;
                Ok(None)
            }
            Action::SetGeneralStatus(s) => Ok(handlers::handle_general_status(self, s)),
            Action::SetWebsocketStatus(s) => {
                self.wss_state = s;
                Ok(None)
            }
            Action::NavigateUp(Some(key)) => Ok(handlers::handle_up(self, key, metadata)),
            Action::NavigateDown(Some(key)) => Ok(handlers::handle_down(self, key, metadata)),
            Action::UpdateMeta(metadata) => {
                self.metadata = Some(metadata);
                Ok(None)
            }
            Action::ClearStatusMessage => {
                self.status_message = None;
                Ok(None)
            }
            Action::AddTrace(trace) => {
                self.items.replace(trace);
                handlers::handle_adjust_scroll_bar(self, metadata);
                Ok(None)
            }
            Action::MarkTraceAsTimedOut(id) => {
                self.mark_trace_as_timed_out(id);
                Ok(Some(Action::SelectTrace(self.selected_trace.clone())))
            }
            Action::SelectTrace(maybe_trace) => {
                self.selected_trace = maybe_trace;

                self.update_details_lists();

                Ok(None)
            }
            Action::PopOutDetailsTab(pane) => {
                self.details_panes.push(pane);
                self.details_tabs.retain(|&d| pane != d);
                self.details_tab_index = self.details_tab_index.saturating_sub(1);

                self.update_details_lists();
                self.reset_active_pane(pane);

                Ok(None)
            }
            Action::CloseDetailsPane(pane) => {
                self.details_panes.retain(|&d| pane != d);
                self.details_tabs.push(pane);
                self.details_tab_index = self.details_tabs.len() - 1;

                self.update_details_lists();
                self.reset_active_pane(pane);

                Ok(None)
            }
            Action::ActivateBlock(block) => {
                self.active_block = block;
                Ok(None)
            }
            _ => Ok(None),
        }
    }

    fn render(&mut self, frame: &mut Frame, rect: Rect) -> Result<(), Box<dyn Error>> {
        match self.active_block {
            ActiveBlock::Help => {
                let main_layout = Layout::default()
                    .direction(Direction::Vertical)
                    .margin(3)
                    .constraints([Constraint::Percentage(100)].as_ref())
                    .split(rect);

                render::render_help(self, frame, main_layout[0]);
            }
            ActiveBlock::Filter(filter_screen) => {
                let main_layout = Layout::default()
                    .direction(Direction::Vertical)
                    .margin(3)
                    .constraints([Constraint::Percentage(100)].as_ref())
                    .split(frame.size());

                render::render_filters(self, frame, main_layout[0], filter_screen);
            }
            ActiveBlock::Sort(_) => {
                let main_layout = Layout::default()
                    .direction(Direction::Vertical)
                    .margin(3)
                    .constraints([Constraint::Percentage(100)].as_ref())
                    .split(frame.size());

                render::render_sort(self, frame, main_layout[0]);
            }
            ActiveBlock::Debug => {
                let main_layout = Layout::default()
                    .direction(Direction::Vertical)
                    .margin(3)
                    .constraints([Constraint::Percentage(100)].as_ref())
                    .split(rect);

                render::render_debug(self, frame, main_layout[0]);
            }
            _ => {
                let terminal_width = frame.size().width;

                if terminal_width > 200 {
                    let main_layout = Layout::default()
                        .direction(Direction::Vertical)
                        .margin(1)
                        .constraints(
                            [Constraint::Percentage(95), Constraint::Percentage(5)].as_ref(),
                        )
                        .split(rect);

                    let main_columns = Layout::default()
                        .direction(Direction::Horizontal)
                        .constraints(
                            [Constraint::Percentage(35), Constraint::Percentage(65)].as_ref(),
                        )
                        .split(main_layout[0]);

                    let [left_column, right_column, ..] = main_columns[..] else {
                        todo!()
                    };

                    let right_column_layout = Layout::default()
                        .direction(Direction::Vertical)
                        .constraints(
                            [Constraint::Percentage(68), Constraint::Percentage(32)].as_ref(),
                        )
                        .split(right_column);

                    let body_layout = Layout::default()
                        .direction(Direction::Horizontal)
                        .constraints(
                            [Constraint::Percentage(50), Constraint::Percentage(50)].as_ref(),
                        )
                        .split(right_column_layout[1]);

                    render::render_traces(self, frame, left_column);

                    render::details(self, frame, right_column_layout[0]);
                    self.request_json_viewer.render(frame, body_layout[1])?;
                    self.response_json_viewer.render(frame, body_layout[0])?;
                    render::render_footer(self, frame, main_layout[1]);
                    render::render_search(self, frame);

                    let _ = self.action_tx.as_ref().unwrap().send(Action::UpdateMeta(
                        handlers::HandlerMetadata {
                            main_height: left_column.height,
                            response_body_rectangle_height: body_layout[0].height,
                            response_body_rectangle_width: body_layout[0].width,
                            request_body_rectangle_height: body_layout[1].height,
                            request_body_rectangle_width: body_layout[1].width,
                        },
                    ));
                } else {
                    let main_layout = Layout::default()
                        .direction(Direction::Vertical)
                        .margin(1)
                        .constraints(
                            [
                                Constraint::Percentage(30),
                                Constraint::Min(3),
                                Constraint::Percentage(30),
                                Constraint::Percentage(30),
                                Constraint::Min(3),
                            ]
                            .as_ref(),
                        )
                        .split(rect);

                    let request_layout = Layout::default()
                        .direction(Direction::Horizontal)
                        .constraints(
                            [Constraint::Percentage(50), Constraint::Percentage(50)].as_ref(),
                        )
                        .split(main_layout[2]);

                    let response_layout = Layout::default()
                        .direction(Direction::Horizontal)
                        .constraints(
                            [Constraint::Percentage(50), Constraint::Percentage(50)].as_ref(),
                        )
                        .split(main_layout[3]);

                    render::details(self, frame, request_layout[0]);
                    self.request_json_viewer.render(frame, request_layout[1])?;
                    self.response_json_viewer
                        .render(frame, response_layout[1])?;
                    render::render_traces(self, frame, main_layout[0]);
                    render::render_search(self, frame);
                    render::render_footer(self, frame, main_layout[4]);

                    let _ = self.action_tx.as_ref().unwrap().send(Action::UpdateMeta(
                        handlers::HandlerMetadata {
                            main_height: main_layout[0].height,
                            response_body_rectangle_height: response_layout[1].height,
                            response_body_rectangle_width: response_layout[1].width,
                            request_body_rectangle_height: request_layout[1].height,
                            request_body_rectangle_width: request_layout[1].width,
                        },
                    ));
                }
            }
        };

        Ok(())
    }
}<|MERGE_RESOLUTION|>--- conflicted
+++ resolved
@@ -16,15 +16,11 @@
 use tokio::task::AbortHandle;
 
 use crate::{
-<<<<<<< HEAD
     app::{
         Action, ActiveBlock, DetailsPane, FilterScreen, Mode, SortOrder, SortScreen, SortSource,
         TraceSort, UIState,
     },
-=======
-    app::{Action, ActiveBlock, DetailsPane, Mode, UIState},
     components::actionable_list::{ActionableList, ActionableListItem},
->>>>>>> 8ad9d13c
     components::component::Component,
     components::handlers,
     components::jsonviewer,
@@ -32,10 +28,7 @@
     render,
     services::websocket::{State, Trace},
     tui::{Event, Frame},
-<<<<<<< HEAD
-=======
-    utils::{parse_query_params, TraceSort},
->>>>>>> 8ad9d13c
+    utils::parse_query_params,
 };
 
 #[derive(Default, PartialEq, Eq, Debug, Clone)]
@@ -136,7 +129,6 @@
                 "Response body",
                 config.colors.clone(),
             )?,
-<<<<<<< HEAD
             sort_sources: vec![
                 SortSource::Method,
                 SortSource::Status,
@@ -146,10 +138,8 @@
                 SortSource::Timestamp,
             ],
             sort_ordering: vec![SortOrder::Ascending, SortOrder::Descending],
-=======
             details_tabs: DetailsPane::iter().collect(),
             details_panes: vec![],
->>>>>>> 8ad9d13c
             ..Self::default()
         };
 
