use core::str::FromStr;
use crossterm::event::{KeyCode, KeyEvent};
use regex::Regex;
use std::io::Stdout;
use std::ops::Deref;
use std::usize;

use http::{HeaderName, HeaderValue};
use ratatui::prelude::{Alignment, Constraint, CrosstermBackend, Direction, Layout, Margin, Rect};
use ratatui::style::{Color, Modifier, Style};
use ratatui::text::{Line, Span};
use ratatui::widgets::block::{Position, Title};
use ratatui::widgets::{
    Block, BorderType, Borders, Cell, Clear, List, ListItem, Padding, Paragraph, Row, Scrollbar,
    ScrollbarOrientation, Table, Tabs,
};
use ratatui::Frame;

use crate::app::{Action, ActiveBlock, RequestDetailsPane, UIState};
use crate::components::home::Home;
use crate::consts::{
    NETWORK_REQUESTS_UNUSABLE_VERTICAL_SPACE, REQUEST_HEADERS_UNUSABLE_VERTICAL_SPACE,
    RESPONSE_BODY_UNUSABLE_VERTICAL_SPACE, RESPONSE_HEADERS_UNUSABLE_VERTICAL_SPACE,
};
use crate::services::websocket::Trace;
use crate::utils::{get_currently_selected_trace, parse_query_params, truncate};

#[derive(Clone, Copy, PartialEq, Debug, Hash, Eq)]
enum RowStyle {
    Default,
    Selected,
    Inactive,
}

#[derive(Clone, Copy, PartialEq, Debug)]
enum HeaderType {
    Request,
    Response,
}

pub fn render_body(
    pretty_body: String,
    ui_state: &mut UIState,
    active_block: ActiveBlock,
    frame: &mut ratatui::Frame,
    area: Rect,
    block: ActiveBlock,
) {
    let mut longest_line_length = 0;

    let lines = pretty_body
        .lines()
        .map(|lines| {
            let len = lines.len();

            longest_line_length = len.max(longest_line_length);

            Line::from(lines)
        })
        .collect::<Vec<_>>();

    let number_of_lines = lines.len();

    let has_overflown_x_axis = longest_line_length as u16 > area.width;

    let has_overflown_y_axis =
        number_of_lines as u16 > area.height - RESPONSE_BODY_UNUSABLE_VERTICAL_SPACE as u16;

    let body_to_render = Paragraph::new(lines)
        .style(
            Style::default()
                .fg(if active_block == block {
                    Color::White
                } else {
                    Color::DarkGray
                })
                .add_modifier(Modifier::BOLD),
        )
        .block(
            Block::default()
                .borders(Borders::ALL)
                .style(Style::default().fg(if active_block == block {
                    Color::White
                } else {
                    Color::DarkGray
                }))
                .title(format!(
                    "{} body",
                    if block == ActiveBlock::RequestBody {
                        "Request"
                    } else {
                        "Response"
                    },
                ))
                .border_type(BorderType::Plain),
        )
        .scroll((ui_state.offset as u16, ui_state.horizontal_offset as u16));

    frame.render_widget(body_to_render, area);

    if has_overflown_y_axis {
        let vertical_scroll = Scrollbar::new(ScrollbarOrientation::VerticalRight);

        frame.render_stateful_widget(
            vertical_scroll,
            area.inner(&Margin {
                vertical: 1,
                horizontal: 0,
            }),
            &mut ui_state.scroll_state,
        );
    }

    if has_overflown_x_axis {
        let horizontal_scroll = Scrollbar::new(ScrollbarOrientation::HorizontalBottom)
            .begin_symbol(Some("<-"))
            .end_symbol(Some("->"));

        frame.render_stateful_widget(
            horizontal_scroll,
            area.inner(&Margin {
                vertical: 0,
                horizontal: 1,
            }),
            &mut ui_state.horizontal_scroll_state,
        );
    }
}

<<<<<<< HEAD
pub fn render_response_body(app: &mut App, frame: &mut ratatui::Frame, area: Rect) {
    match get_currently_selected_trace(&app) {
=======
pub fn render_response_body(app: &Home, frame: &mut Frame<CrosstermBackend<Stdout>>, area: Rect) {
    match get_currently_selected_trace(app) {
>>>>>>> acdece4d
        Some(request) => match &request.pretty_response_body {
            Some(pretty_json) => {
                render_body(
                    pretty_json.to_string(),
                    &mut app.response_body.clone(),
                    app.active_block,
                    frame,
                    area,
                    ActiveBlock::ResponseBody,
                );
            }
            _ => {
                let copy = if request.duration.is_some() {
                    "This trace does not have a response body."
                } else {
                    "Loading..."
                };

                let body_to_render = Paragraph::new(copy)
                    .alignment(Alignment::Center)
                    .style(
                        Style::default()
                            .fg(if app.active_block == ActiveBlock::ResponseBody {
                                Color::White
                            } else {
                                Color::DarkGray
                            })
                            .add_modifier(Modifier::BOLD),
                    )
                    .block(
                        Block::default()
                            .borders(Borders::ALL)
                            .style(Style::default().fg(
                                if app.active_block == ActiveBlock::ResponseBody {
                                    Color::White
                                } else {
                                    Color::DarkGray
                                },
                            ))
                            .title("Request body")
                            .border_type(BorderType::Plain),
                    );
                frame.render_widget(body_to_render, area)
            }
        },
        _ => {}
    }
}

fn get_row_style(row_style: RowStyle) -> Style {
    let default_style = Style::default().fg(Color::White);

    let selected_style = Style::default().fg(Color::Black).bg(Color::LightRed);

    let inactive_stlye = Style::default().fg(Color::Black).bg(Color::Gray);

    match row_style {
        RowStyle::Default => default_style,
        RowStyle::Inactive => inactive_stlye,
        RowStyle::Selected => selected_style,
    }
}

fn get_border_style(active: bool) -> Style {
    if active {
        Style::default().fg(Color::White)
    } else {
        Style::default().fg(Color::DarkGray)
    }
}

fn get_text_style(active: bool) -> Style {
    if active {
        Style::default().fg(Color::White)
    } else {
        Style::default().fg(Color::DarkGray)
    }
}

<<<<<<< HEAD
fn render_headers(app: &mut App, frame: &mut ratatui::Frame, area: Rect, header_type: HeaderType) {
=======
fn render_headers(
    app: &Home,
    frame: &mut Frame<CrosstermBackend<Stdout>>,
    area: Rect,
    header_type: HeaderType,
) {
>>>>>>> acdece4d
    let items_as_vector = app.items.iter().collect::<Vec<&Trace>>();

    let maybe_selected_item = items_as_vector.get(app.main.index);

    let active_block = app.active_block;

    let rows = match maybe_selected_item {
        Some(item) => {
            let headers = if header_type == HeaderType::Request {
                &item.request_headers
            } else {
                &item.response_headers
            };

            let offset = if header_type == HeaderType::Request {
                app.request_details.offset
            } else {
                app.response_details.offset
            };

            let index = if header_type == HeaderType::Request {
                app.selected_request_header_index
            } else {
                app.selected_response_header_index
            };

            let mut cloned = headers.iter().collect::<Vec<(&HeaderName, &HeaderValue)>>();

            cloned.sort_by(|a, b| {
                let (name_a, _) = a;
                let (name_b, _) = b;

                name_a.to_string().cmp(&name_b.to_string())
            });

            let current_header_selected = match cloned.iter().nth(index) {
                Some((name, _)) => name.deref().to_string(),
                None => "".to_string(),
            };

            let rows = cloned
                .iter()
                .skip(offset)
                .map(|(name, value)| {
                    let header_name = name.as_str();

                    let header_value = match value.to_str() {
                        Ok(v) => v,
                        _ => "Unknown header value",
                    };

                    let is_active_header = header_name == current_header_selected;

                    Row::new(vec![String::from(header_name), String::from(header_value)]).style(
                        match (is_active_header, active_block, header_type) {
                            (true, ActiveBlock::RequestDetails, HeaderType::Request) => {
                                get_row_style(RowStyle::Selected)
                            }
                            (true, ActiveBlock::ResponseDetails, HeaderType::Response) => {
                                get_row_style(RowStyle::Selected)
                            }
                            (true, _, _) => get_row_style(RowStyle::Inactive),
                            (_, _, _) => get_row_style(RowStyle::Default),
                        },
                    )
                })
                .collect();

            rows
        }
        None => vec![Row::new(vec!["No headers found."])],
    };

    let table = Table::new(rows)
        // You can set the style of the entire Table.
        .style(Style::default().fg(Color::White))
        // It has an optional header, which is simply a Row always visible at the top.
        .header(
            Row::new(vec!["Header name", "Header value"])
                .style(Style::default().fg(Color::Yellow))
                // If you want some space between the header and the rest of the rows, you can always
                // specify some margin at the bottom.
                .bottom_margin(1),
        )
        .widths(&[Constraint::Percentage(40), Constraint::Percentage(60)])
        // ...and they can be separated by a fixed spacing.
        // .column_spacing(1)
        // If you wish to highlight a row in any specific way when it is selected...
        .highlight_style(Style::default().add_modifier(Modifier::BOLD))
        // ...and potentially show a symbol in front of the selection.
        .highlight_symbol(">>");

    frame.render_widget(table, area);
}

<<<<<<< HEAD
pub fn render_request_block(app: &mut App, frame: &mut ratatui::Frame, area: Rect) {
=======
pub fn render_request_block(app: &Home, frame: &mut Frame<CrosstermBackend<Stdout>>, area: Rect) {
>>>>>>> acdece4d
    let active_block = app.active_block;

    let items_as_vector = app.items.iter().collect::<Vec<&Trace>>();

    let maybe_selected_item = items_as_vector.get(app.main.index);

    match maybe_selected_item {
        Some(maybe_selected_item) => {
            let uri = maybe_selected_item.deref().uri.clone();

            let raw_params = parse_query_params(uri);

            let mut cloned = raw_params;

            cloned.sort_by(|a, b| {
                let (name_a, _) = a;
                let (name_b, _) = b;

                name_a.cmp(name_b)
            });

            let current_param_selected = cloned.get(app.selected_params_index);

            let rows = cloned
                .iter()
                .map(|param| {
                    let (name, value) = param;
                    let cloned_name = name.deref().clone();
                    let cloned_value = value.deref().clone();

                    let is_selected = match current_param_selected {
                        Some(v) => {
                            let (current_name, _) = v;

                            current_name.deref() == name
                        }
                        None => false,
                    };

                    Row::new(vec![cloned_name, cloned_value]).style(
                        match (is_selected, active_block) {
                            (true, ActiveBlock::RequestDetails) => {
                                get_row_style(RowStyle::Selected)
                            }
                            (true, _) => get_row_style(RowStyle::Inactive),
                            (_, _) => get_row_style(RowStyle::Default),
                        },
                    )
                })
                .collect::<Vec<Row>>();

            let table = Table::new(rows)
                // You can set the style of the entire Table.
                .style(Style::default().fg(Color::White))
                // It has an optional header, which is simply a Row always visible at the top.
                .header(
                    Row::new(vec!["Query name", "Query Param value"])
                        .style(Style::default().fg(Color::Yellow))
                        // If you want some space between the header and the rest of the rows, you can always
                        // specify some margin at the bottom.
                        .bottom_margin(1),
                )
                .widths(&[
                    Constraint::Percentage(10),
                    Constraint::Percentage(70),
                    Constraint::Length(20),
                ])
                // ...and they can be separated by a fixed spacing.
                // .column_spacing(1)
                // If you wish to highlight a row in any specific way when it is selected...
                .highlight_style(Style::default().add_modifier(Modifier::BOLD))
                // ...and potentially show a symbol in front of the selection.
                //
                //
                .highlight_symbol(">>");

            let tabs = Tabs::new(vec!["Request Header", "Request Params"])
                .block(
                    Block::default()
                        .borders(Borders::BOTTOM)
                        .style(Style::default().fg(
                            if active_block == ActiveBlock::RequestDetails {
                                Color::White
                            } else {
                                Color::DarkGray
                            },
                        ))
                        .border_type(BorderType::Plain),
                )
                .select(match app.request_details_block {
                    RequestDetailsPane::Headers => 0,
                    RequestDetailsPane::Query => 1,
                })
                .highlight_style(Style::default().fg(Color::LightMagenta));

            let inner_layout = Layout::default()
                .direction(Direction::Vertical)
                .margin(1)
                .constraints([Constraint::Max(2), Constraint::Min(1)].as_ref())
                .split(area);

            let main = Block::default()
                .title("Request details")
                .title(
                    Title::from(format!(
                        "{} of {}",
                        app.selected_request_header_index + 1,
                        maybe_selected_item.request_headers.len()
                    ))
                    .position(Position::Bottom)
                    .alignment(Alignment::Right),
                )
                .style(
                    Style::default().fg(if active_block == ActiveBlock::RequestDetails {
                        Color::White
                    } else {
                        Color::DarkGray
                    }),
                )
                .border_type(BorderType::Plain)
                .borders(Borders::ALL);

            frame.render_widget(main, area);
            frame.render_widget(tabs, inner_layout[0]);

            match app.request_details_block {
                RequestDetailsPane::Query => {
                    frame.render_widget(table, inner_layout[1]);
                }
                RequestDetailsPane::Headers => {
                    render_headers(app, frame, inner_layout[1], HeaderType::Request);

                    let vertical_scroll = Scrollbar::new(ScrollbarOrientation::VerticalRight);

                    let trace = get_currently_selected_trace(app);

                    let content_length = trace.unwrap().response_headers.len() as u16;

                    let viewport_height =
                        area.height - REQUEST_HEADERS_UNUSABLE_VERTICAL_SPACE as u16;

                    if content_length > viewport_height {
                        frame.render_stateful_widget(
                            vertical_scroll,
                            area.inner(&Margin {
                                horizontal: 0,
                                vertical: 2,
                            }),
                            &mut app.request_details.scroll_state.clone(),
                        );
                    }
                }
            }
        }
        None => (),
    };
}

<<<<<<< HEAD
pub fn render_request_body(app: &mut App, frame: &mut ratatui::Frame, area: Rect) {
    match get_currently_selected_trace(&app) {
=======
pub fn render_request_body(app: &Home, frame: &mut Frame<CrosstermBackend<Stdout>>, area: Rect) {
    match get_currently_selected_trace(app) {
>>>>>>> acdece4d
        Some(request) => match &request.pretty_request_body {
            Some(pretty_json) => {
                render_body(
                    pretty_json.to_string(),
                    &mut app.request_body.clone(),
                    app.active_block,
                    frame,
                    area,
                    ActiveBlock::RequestBody,
                );
            }
            _ => {
                let body_to_render = Paragraph::new("This trace does not have a request body.")
                    .alignment(Alignment::Center)
                    .style(
                        Style::default()
                            .fg(if app.active_block == ActiveBlock::RequestBody {
                                Color::White
                            } else {
                                Color::DarkGray
                            })
                            .add_modifier(Modifier::BOLD),
                    )
                    .block(
                        Block::default()
                            .borders(Borders::ALL)
                            .style(Style::default().fg(
                                if app.active_block == ActiveBlock::RequestBody {
                                    Color::White
                                } else {
                                    Color::DarkGray
                                },
                            ))
                            .title("Request body")
                            .border_type(BorderType::Plain),
                    );
                frame.render_widget(body_to_render, area)
            }
        },
        _ => {}
    }
}

<<<<<<< HEAD
pub fn render_response_block(app: &mut App, frame: &mut ratatui::Frame, area: Rect) {
=======
pub fn render_response_block(app: &Home, frame: &mut Frame<CrosstermBackend<Stdout>>, area: Rect) {
>>>>>>> acdece4d
    let items_as_vector = app.items.iter().collect::<Vec<&Trace>>();

    let maybe_selected_item = items_as_vector.get(app.main.index);

    let uri = match maybe_selected_item {
        Some(item) => item.deref().uri.clone(),
        None => String::from("Could not find request."),
    };

    let raw_params = parse_query_params(uri);

    let is_progress = match maybe_selected_item {
        Some(v) => v.duration.is_none(),
        None => true,
    };

    if is_progress {
        let status_bar = Paragraph::new("Loading...")
            .style(Style::default().fg(Color::DarkGray))
            .alignment(Alignment::Center)
            .block(
                Block::default()
                    .borders(Borders::ALL)
                    .style(get_border_style(
                        app.active_block == ActiveBlock::ResponseDetails,
                    ))
                    .title("Response details")
                    .border_type(BorderType::Plain),
            );

        frame.render_widget(status_bar, area);
    } else {
        let mut cloned = raw_params;

        cloned.sort_by(|a, b| {
            let (name_a, _) = a;
            let (name_b, _) = b;

            name_a.cmp(name_b)
        });

        let inner_layout = Layout::default()
            .direction(Direction::Vertical)
            .margin(1)
            .constraints([Constraint::Max(2), Constraint::Min(1)].as_ref())
            .split(area);

        let main = Block::default()
            .title("Response details")
            .title(
                Title::from(format!(
                    "{} of {}",
                    app.selected_response_header_index + 1,
                    maybe_selected_item.unwrap().response_headers.len()
                ))
                .position(Position::Bottom)
                .alignment(Alignment::Right),
            )
            .style(
                Style::default().fg(if app.active_block == ActiveBlock::ResponseDetails {
                    Color::White
                } else {
                    Color::DarkGray
                }),
            )
            .border_type(BorderType::Plain)
            .borders(Borders::ALL);

        let tabs = Tabs::new(vec!["Response Header"])
            .block(
                Block::default()
                    .borders(Borders::BOTTOM)
                    .style(Style::default().fg(Color::White))
                    .border_type(BorderType::Plain),
            )
            .select(0)
            .highlight_style(Style::default().fg(Color::LightMagenta));

        frame.render_widget(main, area);
        frame.render_widget(tabs, inner_layout[0]);

        render_headers(app, frame, inner_layout[1], HeaderType::Response);

        let vertical_scroll = Scrollbar::new(ScrollbarOrientation::VerticalRight);

        let trace = get_currently_selected_trace(app);

        let content_length = trace.unwrap().response_headers.len();

        if content_length > area.height as usize - RESPONSE_HEADERS_UNUSABLE_VERTICAL_SPACE {
            frame.render_stateful_widget(
                vertical_scroll,
                area.inner(&Margin {
                    horizontal: 0,
                    vertical: 2,
                }),
                &mut app.response_details.scroll_state.clone(),
            );
        }
    }
}

fn fuzzy_regex(query: String) -> Regex {
    if query.is_empty() {
        return Regex::new(r".*").unwrap();
    }

    let mut fuzzy_query = String::new();

    for c in query.chars() {
        fuzzy_query.extend([c, '.', '*']);
    }

    Regex::from_str(&fuzzy_query).unwrap()
}

<<<<<<< HEAD
pub fn render_traces(app: &mut App, frame: &mut ratatui::Frame, area: Rect) {
=======
pub fn render_traces(app: &Home, frame: &mut Frame<CrosstermBackend<Stdout>>, area: Rect) {
>>>>>>> acdece4d
    let requests = &app.items;
    let re = fuzzy_regex(app.search_query.clone());

    let height = area.height;

    let effective_height = height - NETWORK_REQUESTS_UNUSABLE_VERTICAL_SPACE as u16;

    let active_block = app.active_block;

    let items_as_vector = requests
        .iter()
        .filter(|i| re.is_match(&i.uri))
        .collect::<Vec<&Trace>>();

    let number_of_lines = items_as_vector.len();

    let selected_item = items_as_vector.get(app.main.index);

    let converted_rows: Vec<(Vec<String>, bool)> = items_as_vector
        .iter()
        .skip(app.main.offset)
        .take(effective_height.into())
        .map(|request| {
            let uri = truncate(request.uri.clone().as_str(), 60);

            let method = request.method.clone().to_string();

            let status = match request.status {
                Some(v) => v.as_u16().to_string(),
                None => "...".to_string(),
            };

            let duration = match request.duration {
                Some(v) => {
                    format!("{:.3} s", ((v as f32) / 1000.0))
                }
                None => "...".to_string(),
            };

            let id = request.id.clone();

            let selected = match selected_item {
                Some(item) => item.deref() == request.deref(),
                None => false,
            };

            (vec![method, status, uri, duration, id], selected)
        })
        .collect();

    let styled_rows: Vec<Row> = converted_rows
        .iter()
        .map(|(row, selected)| {
            let str_vec: Vec<&str> = row
                .iter()
                .map(|x| x.as_str())
                .collect::<Vec<&str>>()
                .clone();

            Row::new(str_vec).style(match (*selected, active_block) {
                (true, ActiveBlock::TracesBlock) => get_row_style(RowStyle::Selected),
                (true, _) => get_row_style(RowStyle::Inactive),
                (_, _) => get_row_style(RowStyle::Default),
            })
        })
        .collect();

    let requests = Table::new(styled_rows)
        // You can set the style of the entire Table.
        .style(Style::default().fg(Color::White))
        // It has an optional header, which is simply a Row always visible at the top.
        .header(
            Row::new(vec!["Method", "Status", "Request", "Duration"])
                .style(Style::default().fg(Color::Yellow))
                .bottom_margin(1),
        )
        .block(
            Block::default()
                .borders(Borders::ALL)
                .style(get_border_style(
                    app.active_block == ActiveBlock::TracesBlock,
                ))
                .title("Traces")
                .title(
                    Title::from(format!("{} of {}", app.main.index + 1, number_of_lines))
                        .position(Position::Bottom)
                        .alignment(Alignment::Right),
                )
                .border_type(BorderType::Plain),
        )
        .widths(&[
            Constraint::Percentage(10),
            Constraint::Percentage(10),
            Constraint::Percentage(60),
            Constraint::Length(20),
        ]);

    let vertical_scroll = Scrollbar::new(ScrollbarOrientation::VerticalRight);

    frame.render_widget(requests, area);

    let usable_height = area.height - NETWORK_REQUESTS_UNUSABLE_VERTICAL_SPACE as u16;

    if number_of_lines > usable_height.into() {
        frame.render_stateful_widget(
            vertical_scroll,
            area.inner(&Margin {
                horizontal: 0,
                vertical: 2,
            }),
            &mut app.main.scroll_state.clone(),
        );
    }
}

<<<<<<< HEAD
pub fn render_search(app: &mut App, frame: &mut ratatui::Frame) {
=======
pub fn render_search(app: &Home, frame: &mut Frame<CrosstermBackend<Stdout>>) {
>>>>>>> acdece4d
    if app.active_block == ActiveBlock::SearchQuery {
        let area = overlay_area(frame.size());
        let widget = Paragraph::new(format!("/{}", &app.search_query))
            .style(
                Style::default()
                    .fg(Color::DarkGray)
                    .add_modifier(Modifier::BOLD),
            )
            .alignment(Alignment::Left);

        frame.render_widget(Clear, area);
        frame.render_widget(widget, area);
    }
}

<<<<<<< HEAD
pub fn render_footer(app: &mut App, frame: &mut ratatui::Frame, area: Rect) {
    let ws_status = if app.collector_server.is_open() {
        if app
            .collector_server
            .get_connections()
            .checked_sub(1)
            .is_some()
            && app.collector_server.get_connections() - 1 > 0
        {
            format!(
                "🟢 {:?} clients connected",
                app.collector_server.get_connections()
            )
        } else {
            "🟠 Waiting for connection".to_string()
        }
    } else {
        "⭕ Server closed".to_string()
    };

    let general_status = match &app.status_message {
=======
pub fn render_footer(app: &Home, frame: &mut Frame<'_, CrosstermBackend<Stdout>>, area: Rect) {
    let general_status = match app.status_message.clone() {
>>>>>>> acdece4d
        Some(text) => text,
        None => "".to_string(),
    };

    let help_text = Paragraph::new("For help, press ?")
        .style(
            Style::default()
                .fg(Color::DarkGray)
                .add_modifier(Modifier::BOLD),
        )
        .alignment(Alignment::Left)
        .block(
            Block::default()
                .borders(Borders::ALL)
                .style(Style::default().fg(Color::DarkGray))
                .title("Status Bar")
                .padding(Padding::new(1, 0, 0, 0))
                .border_type(BorderType::Plain),
        );

    let wss_status_message = match app.wss_state {
        crate::components::home::WebSockerInternalState::Connected(1) => {
            "🟢 1 client connected".to_string()
        }
        crate::components::home::WebSockerInternalState::Connected(v) => {
            format!("🟢 {:?} clients connected", v)
        }
        crate::components::home::WebSockerInternalState::Closed => "⭕ Server closed".to_string(),

        _ => "🟠 Waiting for connection".to_string(),
    };

    let status_bar = Paragraph::new(format!("{} {}", general_status, wss_status_message))
        .style(
            Style::default()
                .fg(Color::DarkGray)
                .add_modifier(Modifier::BOLD),
        )
        .alignment(Alignment::Right)
        .block(
            Block::default()
                .borders(Borders::ALL)
                .style(Style::default().fg(Color::DarkGray))
                .title("Status Bar")
                .padding(Padding::new(0, 1, 0, 0))
                .border_type(BorderType::Plain),
        );

    frame.render_widget(status_bar, area);

    frame.render_widget(help_text, area);
}

<<<<<<< HEAD
pub fn render_request_summary(app: &mut App, frame: &mut ratatui::Frame, area: Rect) {
=======
pub fn render_request_summary(app: &Home, frame: &mut Frame<CrosstermBackend<Stdout>>, area: Rect) {
>>>>>>> acdece4d
    let items_as_vector = app.items.iter().collect::<Vec<&Trace>>();

    let selected_item = items_as_vector.get(app.main.index);

    let message = match selected_item {
        Some(item) => item.to_string(),
        None => "No item found".to_string(),
    };

    let status_bar = Paragraph::new(message)
        .style(get_text_style(
            app.active_block == ActiveBlock::RequestSummary,
        ))
        .alignment(Alignment::Center)
        .block(
            Block::default()
                .borders(Borders::ALL)
                .style(get_border_style(
                    app.active_block == ActiveBlock::RequestSummary,
                ))
                .title("Request Summary")
                .border_type(BorderType::Plain),
        );

    frame.render_widget(status_bar, area);
}

<<<<<<< HEAD
pub fn render_help(app: &mut App, frame: &mut ratatui::Frame, area: Rect) {
    let mut entry_list: Vec<KeyEntry> = app
        .key_map
        .clone()
        .into_iter()
        .map(|(key_map, key_codes)| KeyEntry { key_map, key_codes })
        .collect();

    entry_list.sort();
=======
pub fn render_help(app: &Home, frame: &mut Frame<CrosstermBackend<Stdout>>, area: Rect) {
    let mut entry_list: Vec<(KeyEvent, Action)> = vec![];
    for (k, v) in app.key_map.iter() {
        entry_list.push((*k, v.clone()));
    }
>>>>>>> acdece4d

    let key_mappings: Vec<(String, String)> = entry_list
        .iter()
        .map(|(key_event, action)| {
            let description_str = match action {
                Action::CopyToClipBoard => "Copy selection to OS clipboard",
                Action::FocusOnTraces => "Focus on traces section OR exit current window",
                Action::NavigateUp(_) => "Move up and select an entry one above",
                Action::NavigateDown(_) => "Move down and select entry below",
                Action::NavigateLeft(_) => "Move cursor left",
                Action::NavigateRight(_) => "Move cursor right",
                Action::GoToRight => "Abs cursor right",
                Action::GoToLeft => "Abs cursor left",
                Action::NextSection => "Focus on next section",
                Action::GoToEnd => "Move to bottom of section",
                Action::GoToStart => "Move to top of section",
                Action::PreviousSection => "Focus on previous section",
                Action::Quit => "Quit",
                Action::NewSearch => "Search",
                Action::ExitSearch => "Cancel Search",
                Action::UpdateSearchQuery(_) => "Update Search Query",
                Action::DeleteSearchQuery => "Delete Last Search Char",
                Action::Help => "Open Help Window",
                Action::ToggleDebug => "Toggle Debug Window",
                Action::DeleteItem => "Delete Trace",
                Action::ShowTraceDetails => "Focus On Trace",
                Action::NextPane => "Focus On Next Pane",
                Action::PreviousPane => "Go To Previous Pane",
                Action::StartWebSocketServer => "Start the Collector Server",
                Action::StopWebSocketServer => "Stop the Collector Server",
                _ => "",
            };
            let description = format!("{}:", description_str);

            let mut b = [0; 2];
            let key_code_str = match key_event.code {
                KeyCode::PageUp => "Page Up",
                KeyCode::PageDown => "Page Down",
                KeyCode::Down => "Down arrow",
                KeyCode::Up => "Up arrow",
                KeyCode::Esc => "Esc",
                KeyCode::Tab => "Tab",
                KeyCode::BackTab => "Tab + Shift",
                KeyCode::Char('/') => "/{pattern}[/]<CR>",
                KeyCode::Char(c) => c.encode_utf8(&mut b),
                _ => "Default",
            };
            let key_code = format!(r#""{}""#, key_code_str);

            (description, key_code)
        })
        .collect();

    let mut grouped: Vec<(String, Vec<String>)> =
        key_mappings.iter().fold(vec![], |mut acc, (rk, rv)| {
            for (lk, lv) in acc.iter_mut() {
                if lk.eq(&rk) {
                    lv.push(rv.to_string());
                    return acc;
                }
            }

            acc.push((rk.to_string(), vec![rv.to_string()]));

            acc
        });

    grouped.sort();

    let debug_lines = grouped
        .iter()
        .map(|(description, key_code)| {
            let column_a =
                Cell::from(Line::from(vec![Span::raw(description)]).alignment(Alignment::Right));
            let column_b = Cell::from(key_code.join(", "));

            Row::new(vec![column_a, column_b]).style(get_row_style(RowStyle::Default))
        })
        .collect::<Vec<_>>();

    let list = Table::new(debug_lines)
        .style(get_text_style(true))
        .header(
            Row::new(vec!["Action", "Map"])
                .style(Style::default().fg(Color::Yellow))
                .bottom_margin(1),
        )
        .block(
            Block::default()
                .borders(Borders::ALL)
                .style(get_border_style(true))
                .title("Key Mappings")
                .border_type(BorderType::Plain),
        )
        .widths(&[Constraint::Percentage(40), Constraint::Percentage(60)])
        .column_spacing(10);

    frame.render_widget(list, area);
}

<<<<<<< HEAD
pub fn render_debug(app: &mut App, frame: &mut ratatui::Frame, area: Rect) {
=======
pub fn render_debug(app: &Home, frame: &mut Frame<CrosstermBackend<Stdout>>, area: Rect) {
>>>>>>> acdece4d
    let debug_lines = app
        .logs
        .iter()
        .map(|item| ListItem::new(Line::from(Span::raw(item))))
        .collect::<Vec<_>>();

    // TODO: Render different Keybindings that are relevant for the given `active_block`.
    let list = List::new(debug_lines).style(get_text_style(true)).block(
        Block::default()
            .borders(Borders::ALL)
            .style(get_border_style(true))
            .title("Debug logs")
            .border_type(BorderType::Plain),
    );

    frame.render_widget(list, area);
}

/// helper function to create an overlay rect `r`
fn overlay_area(r: Rect) -> Rect {
    let overlay_layout = Layout::default()
        .direction(Direction::Vertical)
        .constraints([Constraint::Min(0), Constraint::Length(1)].as_ref())
        .split(r);

    Layout::default()
        .direction(Direction::Horizontal)
        .constraints([Constraint::Percentage(100), Constraint::Min(0)].as_ref())
        .split(overlay_layout[1])[0]
}<|MERGE_RESOLUTION|>--- conflicted
+++ resolved
@@ -127,13 +127,8 @@
     }
 }
 
-<<<<<<< HEAD
-pub fn render_response_body(app: &mut App, frame: &mut ratatui::Frame, area: Rect) {
-    match get_currently_selected_trace(&app) {
-=======
-pub fn render_response_body(app: &Home, frame: &mut Frame<CrosstermBackend<Stdout>>, area: Rect) {
+pub fn render_response_body(app: &Home, frame: &mut Frame, area: Rect) {
     match get_currently_selected_trace(app) {
->>>>>>> acdece4d
         Some(request) => match &request.pretty_response_body {
             Some(pretty_json) => {
                 render_body(
@@ -213,16 +208,7 @@
     }
 }
 
-<<<<<<< HEAD
-fn render_headers(app: &mut App, frame: &mut ratatui::Frame, area: Rect, header_type: HeaderType) {
-=======
-fn render_headers(
-    app: &Home,
-    frame: &mut Frame<CrosstermBackend<Stdout>>,
-    area: Rect,
-    header_type: HeaderType,
-) {
->>>>>>> acdece4d
+fn render_headers(app: &Home, frame: &mut Frame, area: Rect, header_type: HeaderType) {
     let items_as_vector = app.items.iter().collect::<Vec<&Trace>>();
 
     let maybe_selected_item = items_as_vector.get(app.main.index);
@@ -318,11 +304,7 @@
     frame.render_widget(table, area);
 }
 
-<<<<<<< HEAD
-pub fn render_request_block(app: &mut App, frame: &mut ratatui::Frame, area: Rect) {
-=======
-pub fn render_request_block(app: &Home, frame: &mut Frame<CrosstermBackend<Stdout>>, area: Rect) {
->>>>>>> acdece4d
+pub fn render_request_block(app: &Home, frame: &mut Frame, area: Rect) {
     let active_block = app.active_block;
 
     let items_as_vector = app.items.iter().collect::<Vec<&Trace>>();
@@ -481,13 +463,8 @@
     };
 }
 
-<<<<<<< HEAD
-pub fn render_request_body(app: &mut App, frame: &mut ratatui::Frame, area: Rect) {
-    match get_currently_selected_trace(&app) {
-=======
-pub fn render_request_body(app: &Home, frame: &mut Frame<CrosstermBackend<Stdout>>, area: Rect) {
+pub fn render_request_body(app: &Home, frame: &mut Frame, area: Rect) {
     match get_currently_selected_trace(app) {
->>>>>>> acdece4d
         Some(request) => match &request.pretty_request_body {
             Some(pretty_json) => {
                 render_body(
@@ -531,11 +508,7 @@
     }
 }
 
-<<<<<<< HEAD
-pub fn render_response_block(app: &mut App, frame: &mut ratatui::Frame, area: Rect) {
-=======
-pub fn render_response_block(app: &Home, frame: &mut Frame<CrosstermBackend<Stdout>>, area: Rect) {
->>>>>>> acdece4d
+pub fn render_response_block(app: &Home, frame: &mut Frame, area: Rect) {
     let items_as_vector = app.items.iter().collect::<Vec<&Trace>>();
 
     let maybe_selected_item = items_as_vector.get(app.main.index);
@@ -652,11 +625,7 @@
     Regex::from_str(&fuzzy_query).unwrap()
 }
 
-<<<<<<< HEAD
-pub fn render_traces(app: &mut App, frame: &mut ratatui::Frame, area: Rect) {
-=======
-pub fn render_traces(app: &Home, frame: &mut Frame<CrosstermBackend<Stdout>>, area: Rect) {
->>>>>>> acdece4d
+pub fn render_traces(app: &Home, frame: &mut Frame, area: Rect) {
     let requests = &app.items;
     let re = fuzzy_regex(app.search_query.clone());
 
@@ -772,11 +741,7 @@
     }
 }
 
-<<<<<<< HEAD
-pub fn render_search(app: &mut App, frame: &mut ratatui::Frame) {
-=======
-pub fn render_search(app: &Home, frame: &mut Frame<CrosstermBackend<Stdout>>) {
->>>>>>> acdece4d
+pub fn render_search(app: &Home, frame: &mut Frame) {
     if app.active_block == ActiveBlock::SearchQuery {
         let area = overlay_area(frame.size());
         let widget = Paragraph::new(format!("/{}", &app.search_query))
@@ -792,32 +757,8 @@
     }
 }
 
-<<<<<<< HEAD
-pub fn render_footer(app: &mut App, frame: &mut ratatui::Frame, area: Rect) {
-    let ws_status = if app.collector_server.is_open() {
-        if app
-            .collector_server
-            .get_connections()
-            .checked_sub(1)
-            .is_some()
-            && app.collector_server.get_connections() - 1 > 0
-        {
-            format!(
-                "🟢 {:?} clients connected",
-                app.collector_server.get_connections()
-            )
-        } else {
-            "🟠 Waiting for connection".to_string()
-        }
-    } else {
-        "⭕ Server closed".to_string()
-    };
-
-    let general_status = match &app.status_message {
-=======
-pub fn render_footer(app: &Home, frame: &mut Frame<'_, CrosstermBackend<Stdout>>, area: Rect) {
+pub fn render_footer(app: &Home, frame: &mut Frame, area: Rect) {
     let general_status = match app.status_message.clone() {
->>>>>>> acdece4d
         Some(text) => text,
         None => "".to_string(),
     };
@@ -871,11 +812,7 @@
     frame.render_widget(help_text, area);
 }
 
-<<<<<<< HEAD
-pub fn render_request_summary(app: &mut App, frame: &mut ratatui::Frame, area: Rect) {
-=======
-pub fn render_request_summary(app: &Home, frame: &mut Frame<CrosstermBackend<Stdout>>, area: Rect) {
->>>>>>> acdece4d
+pub fn render_request_summary(app: &Home, frame: &mut Frame, area: Rect) {
     let items_as_vector = app.items.iter().collect::<Vec<&Trace>>();
 
     let selected_item = items_as_vector.get(app.main.index);
@@ -903,23 +840,11 @@
     frame.render_widget(status_bar, area);
 }
 
-<<<<<<< HEAD
-pub fn render_help(app: &mut App, frame: &mut ratatui::Frame, area: Rect) {
-    let mut entry_list: Vec<KeyEntry> = app
-        .key_map
-        .clone()
-        .into_iter()
-        .map(|(key_map, key_codes)| KeyEntry { key_map, key_codes })
-        .collect();
-
-    entry_list.sort();
-=======
-pub fn render_help(app: &Home, frame: &mut Frame<CrosstermBackend<Stdout>>, area: Rect) {
+pub fn render_help(app: &Home, frame: &mut Frame, area: Rect) {
     let mut entry_list: Vec<(KeyEvent, Action)> = vec![];
     for (k, v) in app.key_map.iter() {
         entry_list.push((*k, v.clone()));
     }
->>>>>>> acdece4d
 
     let key_mappings: Vec<(String, String)> = entry_list
         .iter()
@@ -1020,11 +945,7 @@
     frame.render_widget(list, area);
 }
 
-<<<<<<< HEAD
-pub fn render_debug(app: &mut App, frame: &mut ratatui::Frame, area: Rect) {
-=======
-pub fn render_debug(app: &Home, frame: &mut Frame<CrosstermBackend<Stdout>>, area: Rect) {
->>>>>>> acdece4d
+pub fn render_debug(app: &Home, frame: &mut Frame, area: Rect) {
     let debug_lines = app
         .logs
         .iter()
