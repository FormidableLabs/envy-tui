use core::str::FromStr;
use crossterm::event::{KeyCode, KeyEvent};
use regex::Regex;
use std::io::Stdout;
use std::ops::Deref;
use std::usize;

use http::{HeaderName, HeaderValue};
use ratatui::prelude::{Alignment, Constraint, CrosstermBackend, Direction, Layout, Margin, Rect};
use ratatui::style::{Color, Modifier, Style};
use ratatui::text::{Line, Span};
use ratatui::widgets::block::{Position, Title};
use ratatui::widgets::{
    Block, BorderType, Borders, Cell, Clear, List, ListItem, Padding, Paragraph, Row, Scrollbar,
    ScrollbarOrientation, Table, Tabs,
};
use ratatui::Frame;

use crate::app::{Action, ActiveBlock, App, RequestDetailsPane, Trace, UIState};
use crate::consts::{
    NETWORK_REQUESTS_UNUSABLE_VERTICAL_SPACE, REQUEST_HEADERS_UNUSABLE_VERTICAL_SPACE,
    RESPONSE_BODY_UNUSABLE_VERTICAL_SPACE, RESPONSE_HEADERS_UNUSABLE_VERTICAL_SPACE,
};
use crate::utils::{get_currently_selected_trace, parse_query_params, truncate};

#[derive(Clone, Copy, PartialEq, Debug, Hash, Eq)]
enum RowStyle {
    Default,
    Selected,
    Inactive,
}

#[derive(Clone, Copy, PartialEq, Debug)]
enum HeaderType {
    Request,
    Response,
}

pub fn render_body(
    pretty_body: String,
    ui_state: &mut UIState,
    active_block: ActiveBlock,
    frame: &mut Frame<CrosstermBackend<Stdout>>,
    area: Rect,
    block: ActiveBlock,
) {
    let mut longest_line_length = 0;

    let lines = pretty_body
        .lines()
        .into_iter()
        .map(|lines| {
            let len = lines.len();

            longest_line_length = len.max(longest_line_length);

            Line::from(lines)
        })
        .collect::<Vec<_>>();

    let number_of_lines = lines.len();

    let has_overflown_x_axis = longest_line_length as u16 > area.width;

    let has_overflown_y_axis =
        number_of_lines as u16 > area.height - RESPONSE_BODY_UNUSABLE_VERTICAL_SPACE as u16;

    let body_to_render = Paragraph::new(lines)
        .style(
            Style::default()
                .fg(if active_block == block {
                    Color::White
                } else {
                    Color::DarkGray
                })
                .add_modifier(Modifier::BOLD),
        )
        .block(
            Block::default()
                .borders(Borders::ALL)
                .style(Style::default().fg(if active_block == block {
                    Color::White
                } else {
                    Color::DarkGray
                }))
                .title(format!(
                    "{} body",
                    if block == ActiveBlock::RequestBody {
                        "Request"
                    } else {
                        "Response"
                    },
                ))
                .border_type(BorderType::Plain),
        )
        .scroll((ui_state.offset as u16, ui_state.horizontal_offset as u16));

    frame.render_widget(body_to_render, area);

    if has_overflown_y_axis {
        let vertical_scroll = Scrollbar::new(ScrollbarOrientation::VerticalRight);

        frame.render_stateful_widget(
            vertical_scroll,
            area.inner(&Margin {
                vertical: 1,
                horizontal: 0,
            }),
            &mut ui_state.scroll_state,
        );
    }

    if has_overflown_x_axis {
        let horizontal_scroll = Scrollbar::new(ScrollbarOrientation::HorizontalBottom)
            .begin_symbol(Some("<-"))
            .end_symbol(Some("->"));

        frame.render_stateful_widget(
            horizontal_scroll,
            area.inner(&Margin {
                vertical: 0,
                horizontal: 1,
            }),
            &mut ui_state.horizontal_scroll_state,
        );
    }
}

pub fn render_response_body(
    app: &mut App,
    frame: &mut Frame<CrosstermBackend<Stdout>>,
    area: Rect,
) {
    match get_currently_selected_trace(&app) {
        Some(request) => match &request.pretty_response_body {
            Some(pretty_json) => {
                render_body(
                    pretty_json.to_string(),
                    &mut app.response_body,
                    app.active_block,
                    frame,
                    area,
                    ActiveBlock::ResponseBody,
                );
            }
            _ => {
                let copy = if request.duration.is_some() {
                    "This trace does not have a response body."
                } else {
                    "Loading..."
                };

                let body_to_render = Paragraph::new(copy)
                    .alignment(Alignment::Center)
                    .style(
                        Style::default()
                            .fg(if app.active_block == ActiveBlock::ResponseBody {
                                Color::White
                            } else {
                                Color::DarkGray
                            })
                            .add_modifier(Modifier::BOLD),
                    )
                    .block(
                        Block::default()
                            .borders(Borders::ALL)
                            .style(Style::default().fg(
                                if app.active_block == ActiveBlock::ResponseBody {
                                    Color::White
                                } else {
                                    Color::DarkGray
                                },
                            ))
                            .title("Request body")
                            .border_type(BorderType::Plain),
                    );
                frame.render_widget(body_to_render, area)
            }
        },
        _ => {}
    }
}

fn get_row_style(row_style: RowStyle) -> Style {
    let default_style = Style::default().fg(Color::White);

    let selected_style = Style::default().fg(Color::Black).bg(Color::LightRed);

    let inactive_stlye = Style::default().fg(Color::Black).bg(Color::Gray);

    match row_style {
        RowStyle::Default => default_style,
        RowStyle::Inactive => inactive_stlye,
        RowStyle::Selected => selected_style,
    }
}

fn get_border_style(active: bool) -> Style {
    if active {
        Style::default().fg(Color::White)
    } else {
        Style::default().fg(Color::DarkGray)
    }
}

fn get_text_style(active: bool) -> Style {
    if active {
        Style::default().fg(Color::White)
    } else {
        Style::default().fg(Color::DarkGray)
    }
}

fn render_headers(
    app: &mut App,
    frame: &mut Frame<CrosstermBackend<Stdout>>,
    area: Rect,
    header_type: HeaderType,
) {
    let items_as_vector = app.items.iter().collect::<Vec<&Trace>>();

    let maybe_selected_item = items_as_vector.get(app.main.index);

    let active_block = app.active_block;

    let rows = match maybe_selected_item {
        Some(item) => {
            let headers = if header_type == HeaderType::Request {
                &item.request_headers
            } else {
                &item.response_headers
            };

            let offset = if header_type == HeaderType::Request {
                app.request_details.offset
            } else {
                app.response_details.offset
            };

            let index = if header_type == HeaderType::Request {
                app.selected_request_header_index
            } else {
                app.selected_response_header_index
            };

            let mut cloned = headers.iter().collect::<Vec<(&HeaderName, &HeaderValue)>>();

            cloned.sort_by(|a, b| {
                let (name_a, _) = a;
                let (name_b, _) = b;

                name_a.to_string().cmp(&name_b.to_string())
            });

            let current_header_selected = match cloned.iter().nth(index) {
                Some((name, _)) => name.deref().to_string(),
                None => "".to_string(),
            };

            let rows = cloned
                .iter()
                .skip(offset.into())
                .map(|(name, value)| {
                    let header_name = name.as_str();

                    let header_value = match value.to_str() {
                        Ok(v) => v,
                        _ => "Unknown header value",
                    };

                    let is_active_header = header_name == current_header_selected;

                    Row::new(vec![String::from(header_name), String::from(header_value)]).style(
                        match (is_active_header, active_block, header_type) {
                            (true, ActiveBlock::RequestDetails, HeaderType::Request) => {
                                get_row_style(RowStyle::Selected)
                            }
                            (true, ActiveBlock::ResponseDetails, HeaderType::Response) => {
                                get_row_style(RowStyle::Selected)
                            }
                            (true, _, _) => get_row_style(RowStyle::Inactive),
                            (_, _, _) => get_row_style(RowStyle::Default),
                        },
                    )
                })
                .collect();

            rows
        }
        None => vec![Row::new(vec!["No headers found."])],
    };

    let table = Table::new(rows)
        // You can set the style of the entire Table.
        .style(Style::default().fg(Color::White))
        // It has an optional header, which is simply a Row always visible at the top.
        .header(
            Row::new(vec!["Header name", "Header value"])
                .style(Style::default().fg(Color::Yellow))
                // If you want some space between the header and the rest of the rows, you can always
                // specify some margin at the bottom.
                .bottom_margin(1),
        )
        .widths(&[Constraint::Percentage(40), Constraint::Percentage(60)])
        // ...and they can be separated by a fixed spacing.
        // .column_spacing(1)
        // If you wish to highlight a row in any specific way when it is selected...
        .highlight_style(Style::default().add_modifier(Modifier::BOLD))
        // ...and potentially show a symbol in front of the selection.
        .highlight_symbol(">>");

    frame.render_widget(table, area);
}

pub fn render_request_block(
    app: &mut App,
    frame: &mut Frame<CrosstermBackend<Stdout>>,
    area: Rect,
) {
    let active_block = app.active_block;

    let items_as_vector = app.items.iter().collect::<Vec<&Trace>>();

    let maybe_selected_item = items_as_vector.get(app.main.index);

    match maybe_selected_item {
        Some(maybe_selected_item) => {
            let uri = maybe_selected_item.deref().uri.clone();

            let raw_params = parse_query_params(uri);

            let mut cloned = raw_params.clone();

            cloned.sort_by(|a, b| {
                let (name_a, _) = a;
                let (name_b, _) = b;

                name_a.cmp(name_b)
            });

            let current_param_selected = cloned.get(app.selected_params_index);

            let rows = cloned
                .iter()
                .map(|param| {
                    let (name, value) = param;
                    let cloned_name = name.deref().clone();
                    let cloned_value = value.deref().clone();

                    let is_selected = match current_param_selected {
                        Some(v) => {
                            let (current_name, _) = v;

                            current_name.deref() == name
                        }
                        None => false,
                    };

                    Row::new(vec![cloned_name, cloned_value]).style(
                        match (is_selected, active_block) {
                            (true, ActiveBlock::RequestDetails) => {
                                get_row_style(RowStyle::Selected)
                            }
                            (true, _) => get_row_style(RowStyle::Inactive),
                            (_, _) => get_row_style(RowStyle::Default),
                        },
                    )
                })
                .collect::<Vec<Row>>();

            let table = Table::new(rows)
                // You can set the style of the entire Table.
                .style(Style::default().fg(Color::White))
                // It has an optional header, which is simply a Row always visible at the top.
                .header(
                    Row::new(vec!["Query name", "Query Param value"])
                        .style(Style::default().fg(Color::Yellow))
                        // If you want some space between the header and the rest of the rows, you can always
                        // specify some margin at the bottom.
                        .bottom_margin(1),
                )
                .widths(&[
                    Constraint::Percentage(10),
                    Constraint::Percentage(70),
                    Constraint::Length(20),
                ])
                // ...and they can be separated by a fixed spacing.
                // .column_spacing(1)
                // If you wish to highlight a row in any specific way when it is selected...
                .highlight_style(Style::default().add_modifier(Modifier::BOLD))
                // ...and potentially show a symbol in front of the selection.
                //
                //
                .highlight_symbol(">>");

            let tabs = Tabs::new(vec!["Request Header", "Request Params"])
                .block(
                    Block::default()
                        .borders(Borders::BOTTOM)
                        .style(Style::default().fg(
                            if active_block == ActiveBlock::RequestDetails {
                                Color::White
                            } else {
                                Color::DarkGray
                            },
                        ))
                        .border_type(BorderType::Plain),
                )
                .select(match app.request_details_block {
                    RequestDetailsPane::Headers => 0,
                    RequestDetailsPane::Query => 1,
                })
                .highlight_style(Style::default().fg(Color::LightMagenta));

            let inner_layout = Layout::default()
                .direction(Direction::Vertical)
                .margin(1)
                .constraints([Constraint::Max(2), Constraint::Min(1)].as_ref())
                .split(area);

            let main = Block::default()
                .title("Request details")
                .title(
                    Title::from(format!(
                        "{} of {}",
                        app.selected_request_header_index + 1,
                        maybe_selected_item.request_headers.len()
                    ))
                    .position(Position::Bottom)
                    .alignment(Alignment::Right),
                )
                .style(
                    Style::default().fg(if active_block == ActiveBlock::RequestDetails {
                        Color::White
                    } else {
                        Color::DarkGray
                    }),
                )
                .border_type(BorderType::Plain)
                .borders(Borders::ALL);

            frame.render_widget(main, area);
            frame.render_widget(tabs, inner_layout[0]);

            match app.request_details_block {
                RequestDetailsPane::Query => {
                    frame.render_widget(table, inner_layout[1]);
                }
                RequestDetailsPane::Headers => {
                    render_headers(app, frame, inner_layout[1], HeaderType::Request);

                    let vertical_scroll = Scrollbar::new(ScrollbarOrientation::VerticalRight);

                    let trace = get_currently_selected_trace(app);

                    let content_length = trace.unwrap().response_headers.len() as u16;

                    let viewport_height =
                        area.height - REQUEST_HEADERS_UNUSABLE_VERTICAL_SPACE as u16;

                    if content_length > viewport_height {
                        frame.render_stateful_widget(
                            vertical_scroll,
                            area.inner(&Margin {
                                horizontal: 0,
                                vertical: 2,
                            }),
                            &mut app.request_details.scroll_state,
                        );
                    }
                }
            }
        }
        None => (),
    };
}

pub fn render_request_body(app: &mut App, frame: &mut Frame<CrosstermBackend<Stdout>>, area: Rect) {
    match get_currently_selected_trace(&app) {
        Some(request) => match &request.pretty_request_body {
            Some(pretty_json) => {
                render_body(
                    pretty_json.to_string(),
                    &mut app.request_body,
                    app.active_block,
                    frame,
                    area,
                    ActiveBlock::RequestBody,
                );
            }
            _ => {
                let body_to_render = Paragraph::new("This trace does not have a request body.")
                    .alignment(Alignment::Center)
                    .style(
                        Style::default()
                            .fg(if app.active_block == ActiveBlock::RequestBody {
                                Color::White
                            } else {
                                Color::DarkGray
                            })
                            .add_modifier(Modifier::BOLD),
                    )
                    .block(
                        Block::default()
                            .borders(Borders::ALL)
                            .style(Style::default().fg(
                                if app.active_block == ActiveBlock::RequestBody {
                                    Color::White
                                } else {
                                    Color::DarkGray
                                },
                            ))
                            .title("Request body")
                            .border_type(BorderType::Plain),
                    );
                frame.render_widget(body_to_render, area)
            }
        },
        _ => {}
    }
}

pub fn render_response_block(
    app: &mut App,
    frame: &mut Frame<CrosstermBackend<Stdout>>,
    area: Rect,
) {
    let items_as_vector = app.items.iter().collect::<Vec<&Trace>>();

    let maybe_selected_item = items_as_vector.get(app.main.index);

    let uri = match maybe_selected_item {
        Some(item) => item.deref().uri.clone(),
        None => String::from("Could not find request."),
    };

    let raw_params = parse_query_params(uri);

    let is_progress = match maybe_selected_item {
        Some(v) => v.duration.is_none(),
        None => true,
    };

    if is_progress {
        let status_bar = Paragraph::new("Loading...")
            .style(Style::default().fg(Color::DarkGray))
            .alignment(Alignment::Center)
            .block(
                Block::default()
                    .borders(Borders::ALL)
                    .style(get_border_style(
                        app.active_block == ActiveBlock::ResponseDetails,
                    ))
                    .title("Response details")
                    .border_type(BorderType::Plain),
            );

        frame.render_widget(status_bar, area);
    } else {
        let mut cloned = raw_params.clone();

        cloned.sort_by(|a, b| {
            let (name_a, _) = a;
            let (name_b, _) = b;

            name_a.cmp(name_b)
        });

        let inner_layout = Layout::default()
            .direction(Direction::Vertical)
            .margin(1)
            .constraints([Constraint::Max(2), Constraint::Min(1)].as_ref())
            .split(area);

        let main = Block::default()
            .title("Response details")
            .title(
                Title::from(format!(
                    "{} of {}",
                    app.selected_response_header_index + 1,
                    maybe_selected_item.unwrap().response_headers.len()
                ))
                .position(Position::Bottom)
                .alignment(Alignment::Right),
            )
            .style(
                Style::default().fg(if app.active_block == ActiveBlock::ResponseDetails {
                    Color::White
                } else {
                    Color::DarkGray
                }),
            )
            .border_type(BorderType::Plain)
            .borders(Borders::ALL);

        let tabs = Tabs::new(vec!["Response Header"])
            .block(
                Block::default()
                    .borders(Borders::BOTTOM)
                    .style(Style::default().fg(Color::White))
                    .border_type(BorderType::Plain),
            )
            .select(match app.request_details_block {
                RequestDetailsPane::Headers => 0,
                RequestDetailsPane::Query => 1,
            })
            .highlight_style(Style::default().fg(Color::LightMagenta));

        frame.render_widget(main, area);
        frame.render_widget(tabs, inner_layout[0]);

        render_headers(app, frame, inner_layout[1], HeaderType::Response);

        let vertical_scroll = Scrollbar::new(ScrollbarOrientation::VerticalRight);

        let trace = get_currently_selected_trace(app);

        let content_length = trace.unwrap().response_headers.len();

        if content_length > area.height as usize - RESPONSE_HEADERS_UNUSABLE_VERTICAL_SPACE {
            frame.render_stateful_widget(
                vertical_scroll,
                area.inner(&Margin {
                    horizontal: 0,
                    vertical: 2,
                }),
                &mut app.response_details.scroll_state,
            );
        }
    }
}

fn fuzzy_regex(query: String) -> Regex {
    if query.is_empty() {
        return Regex::new(r".*").unwrap();
    }

    let mut fuzzy_query = String::new();

    for c in query.chars() {
        fuzzy_query.extend([c, '.', '*']);
    }

    return Regex::from_str(&fuzzy_query).unwrap();
}

pub fn render_traces(app: &mut App, frame: &mut Frame<CrosstermBackend<Stdout>>, area: Rect) {
    let requests = &app.items;
    let re = fuzzy_regex(app.search_query.clone());

    let height = area.height;

    let effective_height = height - NETWORK_REQUESTS_UNUSABLE_VERTICAL_SPACE as u16;

    let active_block = app.active_block.clone();

    let items_as_vector = requests
        .iter()
        .filter(|i| re.is_match(&i.uri))
        .collect::<Vec<&Trace>>();

    let number_of_lines = items_as_vector.len();

    let selected_item = items_as_vector.get(app.main.index);

    let converted_rows: Vec<(Vec<String>, bool)> = items_as_vector
        .iter()
        .skip(app.main.offset.into())
        .take(effective_height.into())
        .map(|request| {
            let uri = truncate(request.uri.clone().as_str(), 60);

            let method = request.method.clone().to_string();

            let status = match request.status {
                Some(v) => v.as_u16().to_string(),
                None => "...".to_string(),
            };

            let duration = match request.duration {
                Some(v) => {
                    format!("{:.3} s", ((v as f32) / 1000.0))
                }
                None => "...".to_string(),
            };

            let id = request.id.clone().to_string();

            let selected = match selected_item {
                Some(item) => {
                    if item.deref() == request.deref() {
                        true
                    } else {
                        false
                    }
                }
                None => false,
            };

            (vec![method, status, uri, duration, id], selected)
        })
        .collect();

    let styled_rows: Vec<Row> = converted_rows
        .iter()
        .map(|(row, selected)| {
            let str_vec: Vec<&str> = row
                .iter()
                .map(|x| x.as_str())
                .collect::<Vec<&str>>()
                .clone();

            Row::new(str_vec).style(match (*selected, active_block) {
                (true, ActiveBlock::TracesBlock) => get_row_style(RowStyle::Selected),
                (true, _) => get_row_style(RowStyle::Inactive),
                (_, _) => get_row_style(RowStyle::Default),
            })
        })
        .collect();

    let requests = Table::new(styled_rows)
        // You can set the style of the entire Table.
        .style(Style::default().fg(Color::White))
        // It has an optional header, which is simply a Row always visible at the top.
        .header(
            Row::new(vec!["Method", "Status", "Request", "Duration"])
                .style(Style::default().fg(Color::Yellow))
                .bottom_margin(1),
        )
        .block(
            Block::default()
                .borders(Borders::ALL)
                .style(get_border_style(
                    app.active_block == ActiveBlock::TracesBlock,
                ))
                .title("Traces")
                .title(
                    Title::from(format!("{} of {}", app.main.index + 1, number_of_lines))
                        .position(Position::Bottom)
                        .alignment(Alignment::Right),
                )
                .border_type(BorderType::Plain),
        )
        .widths(&[
            Constraint::Percentage(10),
            Constraint::Percentage(10),
            Constraint::Percentage(60),
            Constraint::Length(20),
        ]);

    let vertical_scroll = Scrollbar::new(ScrollbarOrientation::VerticalRight);

    frame.render_widget(requests, area);

    let usable_height = area.height - NETWORK_REQUESTS_UNUSABLE_VERTICAL_SPACE as u16;

    if number_of_lines > usable_height.into() {
        frame.render_stateful_widget(
            vertical_scroll,
            area.inner(&Margin {
                horizontal: 0,
                vertical: 2,
            }),
            &mut app.main.scroll_state,
        );
    }
}

pub fn render_search(app: &mut App, frame: &mut Frame<CrosstermBackend<Stdout>>) {
    if app.active_block == ActiveBlock::SearchQuery {
        let area = overlay_area(frame.size());
        let widget = Paragraph::new(format!("/{}", &app.search_query))
            .style(
                Style::default()
                    .fg(Color::DarkGray)
                    .add_modifier(Modifier::BOLD),
            )
            .alignment(Alignment::Left);

        frame.render_widget(Clear, area);
        frame.render_widget(widget, area);
    }
}

pub fn render_footer(app: &mut App, frame: &mut Frame<CrosstermBackend<Stdout>>, area: Rect) {
    let ws_status = if app.collector_server.is_open() {
        if app
            .collector_server
            .get_connections()
            .checked_sub(1)
            .is_some()
            && app.collector_server.get_connections() - 1 > 0
        {
            format!(
                "🟢 {:?} clients connected",
                app.collector_server.get_connections()
            )
        } else {
            "🟠 Waiting for connection".to_string()
        }
    } else {
        "⭕ Server closed".to_string()
    };

    let general_status = match &app.status_message {
        Some(text) => text,
        None => "",
    };

    let help_text = Paragraph::new("For help, press ?")
        .style(
            Style::default()
                .fg(Color::DarkGray)
                .add_modifier(Modifier::BOLD),
        )
        .alignment(Alignment::Left)
        .block(
            Block::default()
                .borders(Borders::ALL)
                .style(Style::default().fg(Color::DarkGray))
                .title("Status Bar")
                .padding(Padding::new(1, 0, 0, 0))
                .border_type(BorderType::Plain),
        );

    let status_bar = Paragraph::new(format!("{} {}", general_status, ws_status))
        .style(
            Style::default()
                .fg(Color::DarkGray)
                .add_modifier(Modifier::BOLD),
        )
        .alignment(Alignment::Right)
        .block(
            Block::default()
                .borders(Borders::ALL)
                .style(Style::default().fg(Color::DarkGray))
                .title("Status Bar")
                .padding(Padding::new(0, 1, 0, 0))
                .border_type(BorderType::Plain),
        );

    frame.render_widget(status_bar, area);

    frame.render_widget(help_text, area);
}

pub fn render_request_summary(
    app: &mut App,
    frame: &mut Frame<CrosstermBackend<Stdout>>,
    area: Rect,
) {
    let items_as_vector = app.items.iter().collect::<Vec<&Trace>>();

    let selected_item = items_as_vector.get(app.main.index);

    let message = match selected_item {
        Some(item) => item.to_string(),
        None => "No item found".to_string(),
    };

    let status_bar = Paragraph::new(message)
        .style(get_text_style(
            app.active_block == ActiveBlock::RequestSummary,
        ))
        .alignment(Alignment::Center)
        .block(
            Block::default()
                .borders(Borders::ALL)
                .style(get_border_style(
                    app.active_block == ActiveBlock::RequestSummary,
                ))
                .title("Request Summary")
                .border_type(BorderType::Plain),
        );

    frame.render_widget(status_bar, area);
}

pub fn render_help(app: &mut App, frame: &mut Frame<CrosstermBackend<Stdout>>, area: Rect) {
    let mut entry_list: Vec<(KeyEvent, Action)> = vec![];
    for (k, v) in app.key_map.iter() {
        entry_list.push((k.clone(), v.clone()));
    }

    let key_mappings: Vec<(String, String)> = entry_list
        .iter()
<<<<<<< HEAD
        .map(|(key_event, action)| {
            let description_str = match action {
                Action::CopyToClipBoard => "Copy selection to OS clipboard",
                Action::FocusOnTraces => "Focus on traces section OR exit current window",
                Action::NavigateUp(_) => "Move up and select an entry one above",
                Action::NavigateDown(_) => "Move down and select entry below",
                Action::NavigateLeft(_) => "Move cursor left",
                Action::NavigateRight(_) => "Move cursor right",
                Action::NextSection => "Focus on next section",
                Action::GoToEnd => "Move to bottom of section",
                Action::GoToStart => "Move to top of section",
                Action::PreviousSection => "Focus on previous section",
                Action::Quit => "Quit",
                Action::NewSearch => "Search",
                Action::ExitSearch => "Cancel Search",
                Action::UpdateSearchQuery(_) => "Update Search Query",
                Action::DeleteSearchQuery => "Delete Last Search Char",
                Action::Help => "Open Help Window",
                Action::ToggleDebug => "Toggle Debug Window",
                Action::DeleteItem => "Delete Trace",
                Action::ShowTraceDetails => "Focus On Trace",
                Action::NextPane => "Focus On Next Pane",
                Action::PreviousPane => "Go To Previous Pane",
            };
            let description = format!("{}:", description_str.to_string());

            let mut b = [0; 2];
            let key_code_str = match key_event.code {
                KeyCode::PageUp => "Page Up",
                KeyCode::PageDown => "Page Down",
                KeyCode::Down => "Down arrow",
                KeyCode::Up => "Up arrow",
                KeyCode::Esc => "Esc",
                KeyCode::Tab => "Tab",
                KeyCode::BackTab => "Tab + Shift",
                KeyCode::Char('/') => "/{pattern}[/]<CR>",
                KeyCode::Char(c) => c.encode_utf8(&mut b),
                _ => "Default",
=======
        .map(|entry| {
            let key_codes = &entry.key_codes;
            let keymap = entry.key_map;

            let description = match keymap {
                KeyMap::NavigateUp => "Move up and select an entry one above",
                KeyMap::NavigateDown => "Move down and select entry below",
                KeyMap::NavigateLeft => "Move cursor left",
                KeyMap::NavigateRight => "Move cursor right",
                KeyMap::NextSection => "Focus on next section",
                KeyMap::PreviousSection => "Focus on previous section",
                KeyMap::Quit => "Quit",
                KeyMap::CopyToClipBoard => "Copy selection to OS clipboard",
                KeyMap::GoToEnd => "Move to bottom of section",
                KeyMap::GoToStart => "Move to top of section",
                KeyMap::Search => "Search",
                KeyMap::StartWebSocketServer => "Start the Collector Server",
                KeyMap::StopWebSocketServer => "Stop the Collector Server",
>>>>>>> 007e35a5
            };
            let key_code = format!(r#""{}""#, key_code_str.to_string());

            (description, key_code)
        })
        .collect();

    let mut grouped: Vec<(String, Vec<String>)> =
        key_mappings.iter().fold(vec![], |mut acc, (rk, rv)| {
            for (lk, lv) in acc.iter_mut() {
                if lk.eq(&rk) {
                    lv.push(rv.to_string());
                    return acc;
                }
            }

            acc.push((rk.to_string(), vec![rv.to_string()]));
            return acc;
        });

    grouped.sort();

    let debug_lines = grouped
        .iter()
        .map(|(description, key_code)| {
            let column_a =
                Cell::from(Line::from(vec![Span::raw(description)]).alignment(Alignment::Right));
            let column_b = Cell::from(key_code.join(", "));

            Row::new(vec![column_a, column_b]).style(get_row_style(RowStyle::Default))
        })
        .collect::<Vec<_>>();

    let list = Table::new(debug_lines)
        .style(get_text_style(true))
        .header(
            Row::new(vec!["Action", "Map"])
                .style(Style::default().fg(Color::Yellow))
                .bottom_margin(1),
        )
        .block(
            Block::default()
                .borders(Borders::ALL)
                .style(get_border_style(true))
                .title("Key Mappings")
                .border_type(BorderType::Plain),
        )
        .widths(&[Constraint::Percentage(40), Constraint::Percentage(60)])
        .column_spacing(10);

    frame.render_widget(list, area);
}

pub fn render_debug(app: &mut App, frame: &mut Frame<CrosstermBackend<Stdout>>, area: Rect) {
    let debug_lines = app
        .logs
        .iter()
        .map(|item| ListItem::new(Line::from(Span::raw(item))))
        .collect::<Vec<_>>();

    // TODO: Render different Keybindings that are relevant for the given `active_block`.
    let list = List::new(debug_lines).style(get_text_style(true)).block(
        Block::default()
            .borders(Borders::ALL)
            .style(get_border_style(true))
            .title("Debug logs")
            .border_type(BorderType::Plain),
    );

    frame.render_widget(list, area);
}

/// helper function to create an overlay rect `r`
fn overlay_area(r: Rect) -> Rect {
    let overlay_layout = Layout::default()
        .direction(Direction::Vertical)
        .constraints([Constraint::Min(0), Constraint::Length(1)].as_ref())
        .split(r);

    Layout::default()
        .direction(Direction::Horizontal)
        .constraints([Constraint::Percentage(100), Constraint::Min(0)].as_ref())
        .split(overlay_layout[1])[0]
}<|MERGE_RESOLUTION|>--- conflicted
+++ resolved
@@ -884,7 +884,6 @@
 
     let key_mappings: Vec<(String, String)> = entry_list
         .iter()
-<<<<<<< HEAD
         .map(|(key_event, action)| {
             let description_str = match action {
                 Action::CopyToClipBoard => "Copy selection to OS clipboard",
@@ -908,6 +907,8 @@
                 Action::ShowTraceDetails => "Focus On Trace",
                 Action::NextPane => "Focus On Next Pane",
                 Action::PreviousPane => "Go To Previous Pane",
+                Action::StartWebSocketServer => "Start the Collector Server",
+                Action::StopWebSocketServer => "Stop the Collector Server",
             };
             let description = format!("{}:", description_str.to_string());
 
@@ -923,26 +924,6 @@
                 KeyCode::Char('/') => "/{pattern}[/]<CR>",
                 KeyCode::Char(c) => c.encode_utf8(&mut b),
                 _ => "Default",
-=======
-        .map(|entry| {
-            let key_codes = &entry.key_codes;
-            let keymap = entry.key_map;
-
-            let description = match keymap {
-                KeyMap::NavigateUp => "Move up and select an entry one above",
-                KeyMap::NavigateDown => "Move down and select entry below",
-                KeyMap::NavigateLeft => "Move cursor left",
-                KeyMap::NavigateRight => "Move cursor right",
-                KeyMap::NextSection => "Focus on next section",
-                KeyMap::PreviousSection => "Focus on previous section",
-                KeyMap::Quit => "Quit",
-                KeyMap::CopyToClipBoard => "Copy selection to OS clipboard",
-                KeyMap::GoToEnd => "Move to bottom of section",
-                KeyMap::GoToStart => "Move to top of section",
-                KeyMap::Search => "Search",
-                KeyMap::StartWebSocketServer => "Start the Collector Server",
-                KeyMap::StopWebSocketServer => "Stop the Collector Server",
->>>>>>> 007e35a5
             };
             let key_code = format!(r#""{}""#, key_code_str.to_string());
 
