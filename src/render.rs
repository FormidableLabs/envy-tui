--- conflicted
+++ resolved
@@ -127,73 +127,6 @@
     }
 }
 
-<<<<<<< HEAD
-pub fn get_currently_selected_http_trace(app: &Home) -> Option<HTTPTrace> {
-    let trace = get_currently_selected_trace(&app);
-
-    if trace.is_none() {
-        return None::<HTTPTrace>;
-    }
-
-    let trace = trace.unwrap();
-
-    trace.http
-}
-
-pub fn render_response_body(app: &Home, frame: &mut Frame<CrosstermBackend<Stdout>>, area: Rect) {
-    match get_currently_selected_http_trace(app) {
-        Some(request) => match &request.pretty_response_body {
-            Some(pretty_json) => {
-                render_body(
-                    pretty_json.to_string(),
-                    &mut app.response_body.clone(),
-                    app.active_block,
-                    frame,
-                    area,
-                    ActiveBlock::ResponseBody,
-                );
-            }
-            _ => {
-                let copy = if request.duration.is_some() {
-                    "This trace does not have a response body."
-                } else {
-                    "Loading..."
-                };
-
-                let body_to_render = Paragraph::new(copy)
-                    .alignment(Alignment::Center)
-                    .style(
-                        Style::default()
-                            .fg(if app.active_block == ActiveBlock::ResponseBody {
-                                app.colors.surface.selected
-                            } else {
-                                app.colors.surface.unselected
-                            })
-                            .bg(app.colors.surface.bg)
-                            .add_modifier(Modifier::BOLD),
-                    )
-                    .block(
-                        Block::default()
-                            .borders(Borders::ALL)
-                            .style(Style::default().fg(
-                                if app.active_block == ActiveBlock::ResponseBody {
-                                    app.colors.surface.selected
-                                } else {
-                                    app.colors.surface.unselected
-                                },
-                            ))
-                            .title("Request body")
-                            .border_type(BorderType::Plain),
-                    );
-                frame.render_widget(body_to_render, area)
-            }
-        },
-        _ => {}
-    }
-}
-
-=======
->>>>>>> 2778d6f3
 fn get_row_style(row_style: RowStyle) -> Style {
     let default_style = Style::default().fg(Color::White);
 
@@ -489,57 +422,10 @@
     };
 }
 
-<<<<<<< HEAD
-pub fn render_request_body(app: &Home, frame: &mut Frame<CrosstermBackend<Stdout>>, area: Rect) {
-    match get_currently_selected_http_trace(app) {
-        Some(request) => match &request.pretty_request_body {
-            Some(pretty_json) => {
-                render_body(
-                    pretty_json.to_string(),
-                    &mut app.request_body.clone(),
-                    app.active_block,
-                    frame,
-                    area,
-                    ActiveBlock::RequestBody,
-                );
-            }
-            _ => {
-                let body_to_render = Paragraph::new("This trace does not have a request body.")
-                    .alignment(Alignment::Center)
-                    .style(
-                        Style::default()
-                            .fg(if app.active_block == ActiveBlock::RequestBody {
-                                app.colors.text.selected
-                            } else {
-                                app.colors.text.unselected
-                            })
-                            .add_modifier(Modifier::BOLD),
-                    )
-                    .block(
-                        Block::default()
-                            .borders(Borders::ALL)
-                            .style(Style::default().fg(
-                                if app.active_block == ActiveBlock::RequestBody {
-                                    app.colors.surface.selected
-                                } else {
-                                    app.colors.surface.unselected
-                                },
-                            ))
-                            .title("Request body")
-                            .border_type(BorderType::Plain),
-                    );
-                frame.render_widget(body_to_render, area)
-            }
-        },
-        _ => {}
-    }
-}
-=======
 pub fn render_response_block(app: &Home, frame: &mut Frame, area: Rect) {
     let items_as_vector = app.items.iter().collect::<Vec<&Trace>>();
 
     let maybe_selected_item = items_as_vector.get(app.main.index);
->>>>>>> 2778d6f3
 
     let uri = match maybe_selected_item {
         Some(item) => item.deref().http.clone().unwrap_or_default().uri,
