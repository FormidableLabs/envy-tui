use core::str::FromStr;
use regex::Regex;
use std::io::Stdout;
use std::ops::Deref;
use std::usize;

use http::{HeaderName, HeaderValue};
use ratatui::prelude::{Alignment, Constraint, CrosstermBackend, Direction, Layout, Margin, Rect};
use ratatui::style::{Color, Modifier, Style};
use ratatui::text::{Line, Span};
use ratatui::widgets::block::{Position, Title};
use ratatui::widgets::{
<<<<<<< HEAD
    Block, BorderType, Borders, Clear, Padding, Paragraph, Row, Scrollbar, ScrollbarOrientation,
    Table, Tabs,
=======
    Block, BorderType, Borders, List, ListItem, Padding, Paragraph, Row, Scrollbar,
    ScrollbarOrientation, Table, Tabs,
>>>>>>> db4e8046
};
use ratatui::Frame;

use crate::app::{ActiveBlock, App, RequestDetailsPane, Trace, UIState};
use crate::consts::{
    NETWORK_REQUESTS_UNUSABLE_VERTICAL_SPACE, REQUEST_HEADERS_UNUSABLE_VERTICAL_SPACE,
    RESPONSE_BODY_UNUSABLE_VERTICAL_SPACE, RESPONSE_HEADERS_UNUSABLE_VERTICAL_SPACE,
};
use crate::utils::{get_currently_selected_trace, parse_query_params, truncate};

#[derive(Clone, Copy, PartialEq, Debug, Hash, Eq)]
enum RowStyle {
    Default,
    Selected,
    Inactive,
}

#[derive(Clone, Copy, PartialEq, Debug)]
enum HeaderType {
    Request,
    Response,
}

pub fn render_body(
    pretty_body: String,
    ui_state: &mut UIState,
    active_block: ActiveBlock,
    frame: &mut Frame<CrosstermBackend<Stdout>>,
    area: Rect,
    block: ActiveBlock,
) {
    let mut longest_line_length = 0;

    let lines = pretty_body
        .lines()
        .into_iter()
        .map(|lines| {
            let len = lines.len();

            longest_line_length = len.max(longest_line_length);

            Line::from(lines)
        })
        .collect::<Vec<_>>();

    let number_of_lines = lines.len();

    let has_overflown_x_axis = longest_line_length as u16 > area.width;

    let has_overflown_y_axis =
        number_of_lines as u16 > area.height - RESPONSE_BODY_UNUSABLE_VERTICAL_SPACE as u16;

    let body_to_render = Paragraph::new(lines)
        .style(
            Style::default()
                .fg(if active_block == block {
                    Color::White
                } else {
                    Color::DarkGray
                })
                .add_modifier(Modifier::BOLD),
        )
        .block(
            Block::default()
                .borders(Borders::ALL)
                .style(Style::default().fg(if active_block == block {
                    Color::White
                } else {
                    Color::DarkGray
                }))
                .title(format!(
                    "{} body",
                    if block == ActiveBlock::RequestBody {
                        "Request"
                    } else {
                        "Response"
                    },
                ))
                .border_type(BorderType::Plain),
        )
        .scroll((ui_state.offset as u16, ui_state.horizontal_offset as u16));

    frame.render_widget(body_to_render, area);

    if has_overflown_y_axis {
        let vertical_scroll = Scrollbar::new(ScrollbarOrientation::VerticalRight);

        frame.render_stateful_widget(
            vertical_scroll,
            area.inner(&Margin {
                vertical: 1,
                horizontal: 0,
            }),
            &mut ui_state.scroll_state,
        );
    }

    if has_overflown_x_axis {
        let horizontal_scroll = Scrollbar::new(ScrollbarOrientation::HorizontalBottom)
            .begin_symbol(Some("<-"))
            .end_symbol(Some("->"));

        frame.render_stateful_widget(
            horizontal_scroll,
            area.inner(&Margin {
                vertical: 0,
                horizontal: 1,
            }),
            &mut ui_state.horizontal_scroll_state,
        );
    }
}

pub fn render_response_body(
    app: &mut App,
    frame: &mut Frame<CrosstermBackend<Stdout>>,
    area: Rect,
) {
    match get_currently_selected_trace(&app) {
        Some(request) => match &request.pretty_response_body {
            Some(pretty_json) => {
                render_body(
                    pretty_json.to_string(),
                    &mut app.response_body,
                    app.active_block,
                    frame,
                    area,
                    ActiveBlock::ResponseBody,
                );
            }
            _ => {
                let copy = if request.duration.is_some() {
                    "This trace does not have a response body."
                } else {
                    "Loading..."
                };

                let body_to_render = Paragraph::new(copy)
                    .alignment(Alignment::Center)
                    .style(
                        Style::default()
                            .fg(if app.active_block == ActiveBlock::ResponseBody {
                                Color::White
                            } else {
                                Color::DarkGray
                            })
                            .add_modifier(Modifier::BOLD),
                    )
                    .block(
                        Block::default()
                            .borders(Borders::ALL)
                            .style(Style::default().fg(
                                if app.active_block == ActiveBlock::ResponseBody {
                                    Color::White
                                } else {
                                    Color::DarkGray
                                },
                            ))
                            .title("Request body")
                            .border_type(BorderType::Plain),
                    );
                frame.render_widget(body_to_render, area)
            }
        },
        _ => {}
    }
}

fn get_row_style(row_style: RowStyle) -> Style {
    let default_style = Style::default().fg(Color::White);

    let selected_style = Style::default().fg(Color::Black).bg(Color::LightRed);

    let inactive_stlye = Style::default().fg(Color::Black).bg(Color::Gray);

    match row_style {
        RowStyle::Default => default_style,
        RowStyle::Inactive => inactive_stlye,
        RowStyle::Selected => selected_style,
    }
}

fn get_border_style(active: bool) -> Style {
    if active {
        Style::default().fg(Color::White)
    } else {
        Style::default().fg(Color::DarkGray)
    }
}

fn get_text_style(active: bool) -> Style {
    if active {
        Style::default().fg(Color::White)
    } else {
        Style::default().fg(Color::DarkGray)
    }
}

fn render_headers(
    app: &mut App,
    frame: &mut Frame<CrosstermBackend<Stdout>>,
    area: Rect,
    header_type: HeaderType,
) {
    let items_as_vector = app.items.iter().collect::<Vec<&Trace>>();

    let maybe_selected_item = items_as_vector.get(app.main.index);

    let active_block = app.active_block;

    let rows = match maybe_selected_item {
        Some(item) => {
            let headers = if header_type == HeaderType::Request {
                &item.request_headers
            } else {
                &item.response_headers
            };

            let offset = if header_type == HeaderType::Request {
                app.request_details.offset
            } else {
                app.response_details.offset
            };

            let index = if header_type == HeaderType::Request {
                app.selected_request_header_index
            } else {
                app.selected_response_header_index
            };

            let mut cloned = headers.iter().collect::<Vec<(&HeaderName, &HeaderValue)>>();

            cloned.sort_by(|a, b| {
                let (name_a, _) = a;
                let (name_b, _) = b;

                name_a.to_string().cmp(&name_b.to_string())
            });

            let current_header_selected = match cloned.iter().nth(index) {
                Some((name, _)) => name.deref().to_string(),
                None => "".to_string(),
            };

            let rows = cloned
                .iter()
                .skip(offset.into())
                .map(|(name, value)| {
                    let header_name = name.as_str();

                    let header_value = match value.to_str() {
                        Ok(v) => v,
                        _ => "Unknown header value",
                    };

                    let is_active_header = header_name == current_header_selected;

                    Row::new(vec![String::from(header_name), String::from(header_value)]).style(
                        match (is_active_header, active_block, header_type) {
                            (true, ActiveBlock::RequestDetails, HeaderType::Request) => {
                                get_row_style(RowStyle::Selected)
                            }
                            (true, ActiveBlock::ResponseDetails, HeaderType::Response) => {
                                get_row_style(RowStyle::Selected)
                            }
                            (true, _, _) => get_row_style(RowStyle::Inactive),
                            (_, _, _) => get_row_style(RowStyle::Default),
                        },
                    )
                })
                .collect();

            rows
        }
        None => vec![Row::new(vec!["No headers found."])],
    };

    let table = Table::new(rows)
        // You can set the style of the entire Table.
        .style(Style::default().fg(Color::White))
        // It has an optional header, which is simply a Row always visible at the top.
        .header(
            Row::new(vec!["Header name", "Header value"])
                .style(Style::default().fg(Color::Yellow))
                // If you want some space between the header and the rest of the rows, you can always
                // specify some margin at the bottom.
                .bottom_margin(1),
        )
        .widths(&[Constraint::Percentage(40), Constraint::Percentage(60)])
        // ...and they can be separated by a fixed spacing.
        // .column_spacing(1)
        // If you wish to highlight a row in any specific way when it is selected...
        .highlight_style(Style::default().add_modifier(Modifier::BOLD))
        // ...and potentially show a symbol in front of the selection.
        .highlight_symbol(">>");

    frame.render_widget(table, area);
}

pub fn render_request_block(
    app: &mut App,
    frame: &mut Frame<CrosstermBackend<Stdout>>,
    area: Rect,
) {
    let active_block = app.active_block;

    let items_as_vector = app.items.iter().collect::<Vec<&Trace>>();

    let maybe_selected_item = items_as_vector.get(app.main.index);

    let uri = match maybe_selected_item {
        Some(item) => item.deref().uri.clone(),
        None => String::from("Could not find request."),
    };

    let raw_params = parse_query_params(uri);

    let mut cloned = raw_params.clone();

    cloned.sort_by(|a, b| {
        let (name_a, _) = a;
        let (name_b, _) = b;

        name_a.cmp(name_b)
    });

    let current_param_selected = cloned.get(app.selected_params_index);

    let rows = cloned
        .iter()
        .map(|param| {
            let (name, value) = param;
            let cloned_name = name.deref().clone();
            let cloned_value = value.deref().clone();

            let is_selected = match current_param_selected {
                Some(v) => {
                    let (current_name, _) = v;

                    current_name.deref() == name
                }
                None => false,
            };

            Row::new(vec![cloned_name, cloned_value]).style(match (is_selected, active_block) {
                (true, ActiveBlock::RequestDetails) => get_row_style(RowStyle::Selected),
                (true, _) => get_row_style(RowStyle::Inactive),
                (_, _) => get_row_style(RowStyle::Default),
            })
        })
        .collect::<Vec<Row>>();

    let table = Table::new(rows)
        // You can set the style of the entire Table.
        .style(Style::default().fg(Color::White))
        // It has an optional header, which is simply a Row always visible at the top.
        .header(
            Row::new(vec!["Query name", "Query Param value"])
                .style(Style::default().fg(Color::Yellow))
                // If you want some space between the header and the rest of the rows, you can always
                // specify some margin at the bottom.
                .bottom_margin(1),
        )
        .widths(&[
            Constraint::Percentage(10),
            Constraint::Percentage(70),
            Constraint::Length(20),
        ])
        // ...and they can be separated by a fixed spacing.
        // .column_spacing(1)
        // If you wish to highlight a row in any specific way when it is selected...
        .highlight_style(Style::default().add_modifier(Modifier::BOLD))
        // ...and potentially show a symbol in front of the selection.
        //
        //
        .highlight_symbol(">>");

    let tabs = Tabs::new(vec!["Request Header", "Request Params"])
        .block(
            Block::default()
                .borders(Borders::BOTTOM)
                .style(
                    Style::default().fg(if active_block == ActiveBlock::RequestDetails {
                        Color::White
                    } else {
                        Color::DarkGray
                    }),
                )
                .border_type(BorderType::Plain),
        )
        .select(match app.request_details_block {
            RequestDetailsPane::Headers => 0,
            RequestDetailsPane::Query => 1,
        })
        .highlight_style(Style::default().fg(Color::LightMagenta));

    let inner_layout = Layout::default()
        .direction(Direction::Vertical)
        .margin(1)
        .constraints([Constraint::Max(2), Constraint::Min(1)].as_ref())
        .split(area);

    let main = Block::default()
        .title("Request details")
        .title(
            Title::from(format!(
                "{} of {}",
                app.selected_request_header_index + 1,
                maybe_selected_item.unwrap().request_headers.len()
            ))
            .position(Position::Bottom)
            .alignment(Alignment::Right),
        )
        .style(
            Style::default().fg(if active_block == ActiveBlock::RequestDetails {
                Color::White
            } else {
                Color::DarkGray
            }),
        )
        .border_type(BorderType::Plain)
        .borders(Borders::ALL);

    frame.render_widget(main, area);
    frame.render_widget(tabs, inner_layout[0]);

    match app.request_details_block {
        RequestDetailsPane::Query => {
            frame.render_widget(table, inner_layout[1]);
        }
        RequestDetailsPane::Headers => {
            render_headers(app, frame, inner_layout[1], HeaderType::Request);

            let vertical_scroll = Scrollbar::new(ScrollbarOrientation::VerticalRight);

            let trace = get_currently_selected_trace(app);

            let content_length = trace.unwrap().response_headers.len() as u16;

            let viewport_height = area.height - REQUEST_HEADERS_UNUSABLE_VERTICAL_SPACE as u16;

            if content_length > viewport_height {
                frame.render_stateful_widget(
                    vertical_scroll,
                    area.inner(&Margin {
                        horizontal: 0,
                        vertical: 2,
                    }),
                    &mut app.request_details.scroll_state,
                );
            }
        }
    }
}

pub fn render_request_body(app: &mut App, frame: &mut Frame<CrosstermBackend<Stdout>>, area: Rect) {
    match get_currently_selected_trace(&app) {
        Some(request) => match &request.pretty_request_body {
            Some(pretty_json) => {
                render_body(
                    pretty_json.to_string(),
                    &mut app.request_body,
                    app.active_block,
                    frame,
                    area,
                    ActiveBlock::RequestBody,
                );
            }
            _ => {
                let body_to_render = Paragraph::new("This trace does not have a request body.")
                    .alignment(Alignment::Center)
                    .style(
                        Style::default()
                            .fg(if app.active_block == ActiveBlock::RequestBody {
                                Color::White
                            } else {
                                Color::DarkGray
                            })
                            .add_modifier(Modifier::BOLD),
                    )
                    .block(
                        Block::default()
                            .borders(Borders::ALL)
                            .style(Style::default().fg(
                                if app.active_block == ActiveBlock::RequestBody {
                                    Color::White
                                } else {
                                    Color::DarkGray
                                },
                            ))
                            .title("Request body")
                            .border_type(BorderType::Plain),
                    );
                frame.render_widget(body_to_render, area)
            }
        },
        _ => {}
    }
}

pub fn render_response_block(
    app: &mut App,
    frame: &mut Frame<CrosstermBackend<Stdout>>,
    area: Rect,
) {
    let items_as_vector = app.items.iter().collect::<Vec<&Trace>>();

    let maybe_selected_item = items_as_vector.get(app.main.index);

    let uri = match maybe_selected_item {
        Some(item) => item.deref().uri.clone(),
        None => String::from("Could not find request."),
    };

    let raw_params = parse_query_params(uri);

    let is_progress = match maybe_selected_item {
        Some(v) => v.duration.is_none(),
        None => true,
    };

    if is_progress {
        let status_bar = Paragraph::new("Loading...")
            .style(Style::default().fg(Color::DarkGray))
            .alignment(Alignment::Center)
            .block(
                Block::default()
                    .borders(Borders::ALL)
                    .style(get_border_style(
                        app.active_block == ActiveBlock::ResponseDetails,
                    ))
                    .title("Response details")
                    .border_type(BorderType::Plain),
            );

        frame.render_widget(status_bar, area);
    } else {
        let mut cloned = raw_params.clone();

        cloned.sort_by(|a, b| {
            let (name_a, _) = a;
            let (name_b, _) = b;

            name_a.cmp(name_b)
        });

        let inner_layout = Layout::default()
            .direction(Direction::Vertical)
            .margin(1)
            .constraints([Constraint::Max(2), Constraint::Min(1)].as_ref())
            .split(area);

        let main = Block::default()
            .title("Response details")
            .title(
                Title::from(format!(
                    "{} of {}",
                    app.selected_response_header_index + 1,
                    maybe_selected_item.unwrap().response_headers.len()
                ))
                .position(Position::Bottom)
                .alignment(Alignment::Right),
            )
            .style(
                Style::default().fg(if app.active_block == ActiveBlock::ResponseDetails {
                    Color::White
                } else {
                    Color::DarkGray
                }),
            )
            .border_type(BorderType::Plain)
            .borders(Borders::ALL);

        let tabs = Tabs::new(vec!["Response Header"])
            .block(
                Block::default()
                    .borders(Borders::BOTTOM)
                    .style(Style::default().fg(Color::White))
                    .border_type(BorderType::Plain),
            )
            .select(match app.request_details_block {
                RequestDetailsPane::Headers => 0,
                RequestDetailsPane::Query => 1,
            })
            .highlight_style(Style::default().fg(Color::LightMagenta));

        frame.render_widget(main, area);
        frame.render_widget(tabs, inner_layout[0]);

        render_headers(app, frame, inner_layout[1], HeaderType::Response);

        let vertical_scroll = Scrollbar::new(ScrollbarOrientation::VerticalRight);

        let trace = get_currently_selected_trace(app);

        let content_length = trace.unwrap().response_headers.len();

        if content_length > area.height as usize - RESPONSE_HEADERS_UNUSABLE_VERTICAL_SPACE {
            frame.render_stateful_widget(
                vertical_scroll,
                area.inner(&Margin {
                    horizontal: 0,
                    vertical: 2,
                }),
                &mut app.response_details.scroll_state,
            );
        }
    }
}

<<<<<<< HEAD
fn fuzzy_regex(query: String) -> Regex {
    if query.is_empty() {
        return Regex::new(r".*").unwrap();
    }

    let mut fuzzy_query = String::new();

    for c in query.chars() {
        fuzzy_query.extend([c, '.', '*']);
    }

    return Regex::from_str(&fuzzy_query).unwrap();
}

pub fn render_network_requests(
    app: &mut App,
    frame: &mut Frame<CrosstermBackend<Stdout>>,
    area: Rect,
) {
=======
pub fn render_traces(app: &mut App, frame: &mut Frame<CrosstermBackend<Stdout>>, area: Rect) {
>>>>>>> db4e8046
    let requests = &app.items;
    let re = fuzzy_regex(app.search_query.clone());

    let height = area.height;

    let effective_height = height - NETWORK_REQUESTS_UNUSABLE_VERTICAL_SPACE as u16;

    let active_block = app.active_block.clone();

<<<<<<< HEAD
    let items_as_vector = requests
        .iter()
        .filter(|i| re.is_match(&i.uri))
        .collect::<Vec<&Request>>();
=======
    let items_as_vector = requests.iter().collect::<Vec<&Trace>>();
>>>>>>> db4e8046

    let number_of_lines = items_as_vector.len();

    let selected_item = items_as_vector.get(app.main.index);

    let converted_rows: Vec<(Vec<String>, bool)> = items_as_vector
        .iter()
        .skip(app.main.offset.into())
        .take(effective_height.into())
        .map(|request| {
            let uri = truncate(request.uri.clone().as_str(), 60);

            let method = request.method.clone().to_string();

            let status = match request.status {
                Some(v) => v.as_u16().to_string(),
                None => "...".to_string(),
            };

            let duration = match request.duration {
                Some(v) => {
                    format!("{:.3} s", ((v as f32) / 1000.0))
                }
                None => "...".to_string(),
            };

            let id = request.id.clone().to_string();

            let selected = match selected_item {
                Some(item) => {
                    if item.deref() == request.deref() {
                        true
                    } else {
                        false
                    }
                }
                None => false,
            };

            (vec![method, status, uri, duration, id], selected)
        })
        .collect();

    let styled_rows: Vec<Row> = converted_rows
        .iter()
        .map(|(row, selected)| {
            let str_vec: Vec<&str> = row
                .iter()
                .map(|x| x.as_str())
                .collect::<Vec<&str>>()
                .clone();

            Row::new(str_vec).style(match (*selected, active_block) {
                (true, ActiveBlock::TracesBlock) => get_row_style(RowStyle::Selected),
                (true, _) => get_row_style(RowStyle::Inactive),
                (_, _) => get_row_style(RowStyle::Default),
            })
        })
        .collect();

    let requests = Table::new(styled_rows)
        // You can set the style of the entire Table.
        .style(Style::default().fg(Color::White))
        // It has an optional header, which is simply a Row always visible at the top.
        .header(
            Row::new(vec!["Method", "Status", "Request", "Duration"])
                .style(Style::default().fg(Color::Yellow))
                .bottom_margin(1),
        )
        .block(
            Block::default()
                .borders(Borders::ALL)
                .style(get_border_style(
                    app.active_block == ActiveBlock::TracesBlock,
                ))
                .title("Traces")
                .title(
                    Title::from(format!("{} of {}", app.main.index + 1, number_of_lines))
                        .position(Position::Bottom)
                        .alignment(Alignment::Right),
                )
                .border_type(BorderType::Plain),
        )
        .widths(&[
            Constraint::Percentage(10),
            Constraint::Percentage(10),
            Constraint::Percentage(60),
            Constraint::Length(20),
        ]);

    let vertical_scroll = Scrollbar::new(ScrollbarOrientation::VerticalRight);

    frame.render_widget(requests, area);

    let usable_height = area.height - NETWORK_REQUESTS_UNUSABLE_VERTICAL_SPACE as u16;

    if number_of_lines > usable_height.into() {
        frame.render_stateful_widget(
            vertical_scroll,
            area.inner(&Margin {
                horizontal: 0,
                vertical: 2,
            }),
            &mut app.main.scroll_state,
        );
    }
}

pub fn render_search(app: &mut App, frame: &mut Frame<CrosstermBackend<Stdout>>) {
    if app.active_block == ActiveBlock::SearchQuery {
        let area = overlay_area(frame.size());
        let widget = Paragraph::new(format!("/{}", &app.search_query))
            .style(
                Style::default()
                    .fg(Color::DarkGray)
                    .add_modifier(Modifier::BOLD),
            )
            .alignment(Alignment::Left);

        frame.render_widget(Clear, area);
        frame.render_widget(widget, area);
    }
}

pub fn render_footer(app: &mut App, frame: &mut Frame<CrosstermBackend<Stdout>>, area: Rect) {
    let ws_status = match app.ws_server_state {
        crate::app::WsServerState::Open => "🟠 Waiting for connection".to_string(),
        crate::app::WsServerState::Closed => "⭕ Server closed".to_string(),
        crate::app::WsServerState::HasConnections(1) => {
            format!("🟢 {:?} client connected", 1)
        }
        crate::app::WsServerState::HasConnections(clients) => {
            format!("🟢 {:?} clients connected", clients)
        }
    };

    let general_status = match &app.status_message {
        Some(text) => text,
        None => "",
    };

    let help_text = Paragraph::new("For help, press ?")
        .style(
            Style::default()
                .fg(Color::DarkGray)
                .add_modifier(Modifier::BOLD),
        )
        .alignment(Alignment::Left)
        .block(
            Block::default()
                .borders(Borders::ALL)
                .style(Style::default().fg(Color::DarkGray))
                .title("Status Bar")
                .padding(Padding::new(1, 0, 0, 0))
                .border_type(BorderType::Plain),
        );

    let status_bar = Paragraph::new(format!("{} {}", general_status, ws_status))
        .style(
            Style::default()
                .fg(Color::DarkGray)
                .add_modifier(Modifier::BOLD),
        )
        .alignment(Alignment::Right)
        .block(
            Block::default()
                .borders(Borders::ALL)
                .style(Style::default().fg(Color::DarkGray))
                .title("Status Bar")
                .padding(Padding::new(0, 1, 0, 0))
                .border_type(BorderType::Plain),
        );

    frame.render_widget(status_bar, area);

    frame.render_widget(help_text, area);
}

pub fn render_request_summary(
    app: &mut App,
    frame: &mut Frame<CrosstermBackend<Stdout>>,
    area: Rect,
) {
    let items_as_vector = app.items.iter().collect::<Vec<&Trace>>();

    let selected_item = items_as_vector.get(app.main.index);

    let message = match selected_item {
        Some(item) => item.to_string(),
        None => "No item found".to_string(),
    };

    let status_bar = Paragraph::new(message)
        .style(get_text_style(
            app.active_block == ActiveBlock::RequestSummary,
        ))
        .alignment(Alignment::Center)
        .block(
            Block::default()
                .borders(Borders::ALL)
                .style(get_border_style(
                    app.active_block == ActiveBlock::RequestSummary,
                ))
                .title("Request Summary")
                .border_type(BorderType::Plain),
        );

    frame.render_widget(status_bar, area);
}

pub fn render_help(_app: &mut App, frame: &mut Frame<CrosstermBackend<Stdout>>, area: Rect) {
    // TODO: Render different Keybindings that are relevant for the given `active_block`.
    let status_bar = Paragraph::new("Keybindings")
        .style(get_text_style(true))
        .alignment(Alignment::Center)
        .block(
            Block::default()
                .borders(Borders::ALL)
                .style(get_border_style(true))
                .title("Help")
                .border_type(BorderType::Plain),
        );

    frame.render_widget(status_bar, area);
}

<<<<<<< HEAD
/// helper function to create an overlay rect `r`
fn overlay_area(r: Rect) -> Rect {
    let overlay_layout = Layout::default()
        .direction(Direction::Vertical)
        .constraints([Constraint::Min(0), Constraint::Length(1)].as_ref())
        .split(r);

    Layout::default()
        .direction(Direction::Horizontal)
        .constraints([Constraint::Percentage(100), Constraint::Min(0)].as_ref())
        .split(overlay_layout[1])[0]
=======
pub fn render_debug(app: &mut App, frame: &mut Frame<CrosstermBackend<Stdout>>, area: Rect) {
    let debug_lines = app
        .logs
        .iter()
        .map(|item| ListItem::new(Line::from(Span::raw(item))))
        .collect::<Vec<_>>();

    // TODO: Render different Keybindings that are relevant for the given `active_block`.
    let list = List::new(debug_lines).style(get_text_style(true)).block(
        Block::default()
            .borders(Borders::ALL)
            .style(get_border_style(true))
            .title("Debug logs")
            .border_type(BorderType::Plain),
    );

    frame.render_widget(list, area);
>>>>>>> db4e8046
}<|MERGE_RESOLUTION|>--- conflicted
+++ resolved
@@ -10,13 +10,8 @@
 use ratatui::text::{Line, Span};
 use ratatui::widgets::block::{Position, Title};
 use ratatui::widgets::{
-<<<<<<< HEAD
-    Block, BorderType, Borders, Clear, Padding, Paragraph, Row, Scrollbar, ScrollbarOrientation,
-    Table, Tabs,
-=======
-    Block, BorderType, Borders, List, ListItem, Padding, Paragraph, Row, Scrollbar,
+    Block, BorderType, Borders, Clear, List, ListItem, Padding, Paragraph, Row, Scrollbar,
     ScrollbarOrientation, Table, Tabs,
->>>>>>> db4e8046
 };
 use ratatui::Frame;
 
@@ -627,7 +622,6 @@
     }
 }
 
-<<<<<<< HEAD
 fn fuzzy_regex(query: String) -> Regex {
     if query.is_empty() {
         return Regex::new(r".*").unwrap();
@@ -642,14 +636,7 @@
     return Regex::from_str(&fuzzy_query).unwrap();
 }
 
-pub fn render_network_requests(
-    app: &mut App,
-    frame: &mut Frame<CrosstermBackend<Stdout>>,
-    area: Rect,
-) {
-=======
 pub fn render_traces(app: &mut App, frame: &mut Frame<CrosstermBackend<Stdout>>, area: Rect) {
->>>>>>> db4e8046
     let requests = &app.items;
     let re = fuzzy_regex(app.search_query.clone());
 
@@ -659,14 +646,10 @@
 
     let active_block = app.active_block.clone();
 
-<<<<<<< HEAD
     let items_as_vector = requests
         .iter()
         .filter(|i| re.is_match(&i.uri))
-        .collect::<Vec<&Request>>();
-=======
-    let items_as_vector = requests.iter().collect::<Vec<&Trace>>();
->>>>>>> db4e8046
+        .collect::<Vec<&Trace>>();
 
     let number_of_lines = items_as_vector.len();
 
@@ -893,19 +876,6 @@
     frame.render_widget(status_bar, area);
 }
 
-<<<<<<< HEAD
-/// helper function to create an overlay rect `r`
-fn overlay_area(r: Rect) -> Rect {
-    let overlay_layout = Layout::default()
-        .direction(Direction::Vertical)
-        .constraints([Constraint::Min(0), Constraint::Length(1)].as_ref())
-        .split(r);
-
-    Layout::default()
-        .direction(Direction::Horizontal)
-        .constraints([Constraint::Percentage(100), Constraint::Min(0)].as_ref())
-        .split(overlay_layout[1])[0]
-=======
 pub fn render_debug(app: &mut App, frame: &mut Frame<CrosstermBackend<Stdout>>, area: Rect) {
     let debug_lines = app
         .logs
@@ -923,5 +893,17 @@
     );
 
     frame.render_widget(list, area);
->>>>>>> db4e8046
+}
+
+/// helper function to create an overlay rect `r`
+fn overlay_area(r: Rect) -> Rect {
+    let overlay_layout = Layout::default()
+        .direction(Direction::Vertical)
+        .constraints([Constraint::Min(0), Constraint::Length(1)].as_ref())
+        .split(r);
+
+    Layout::default()
+        .direction(Direction::Horizontal)
+        .constraints([Constraint::Percentage(100), Constraint::Min(0)].as_ref())
+        .split(overlay_layout[1])[0]
 }