use crossterm::event::{KeyCode, KeyEvent};
<<<<<<< HEAD
use regex::Regex;

=======
use std::collections::HashSet;
use std::io::Stdout;
>>>>>>> fa9a9a9e
use std::ops::Deref;
use std::usize;

use http::{HeaderName, HeaderValue};
use ratatui::prelude::{Alignment, Constraint, Direction, Layout, Margin, Rect};
use ratatui::style::{Color, Modifier, Style};
use ratatui::text::{Line, Span};
use ratatui::widgets::block::{Position, Title};
use ratatui::widgets::{
    Block, BorderType, Borders, Cell, Clear, List, ListItem, Padding, Paragraph, Row, Scrollbar,
    ScrollbarOrientation, Table, Tabs,
};
use ratatui::Frame;

use crate::app::{Action, ActiveBlock, RequestDetailsPane, UIState};
use crate::components::home::{FilterSource, Home};
use crate::consts::{
    NETWORK_REQUESTS_UNUSABLE_VERTICAL_SPACE, REQUEST_HEADERS_UNUSABLE_VERTICAL_SPACE,
    RESPONSE_BODY_UNUSABLE_VERTICAL_SPACE, RESPONSE_HEADERS_UNUSABLE_VERTICAL_SPACE,
};
<<<<<<< HEAD
use crate::services::websocket::Trace;
use crate::utils::{parse_query_params, truncate};
=======
use crate::services::websocket::HTTPTrace;
use crate::utils::{
    get_currently_selected_trace, get_rendered_items, parse_query_params, truncate, TraceSort,
};
>>>>>>> fa9a9a9e

#[derive(Clone, Copy, PartialEq, Debug, Hash, Eq)]
enum RowStyle {
    Default,
    Selected,
    Inactive,
}

#[derive(Clone, Copy, PartialEq, Debug)]
enum HeaderType {
    Request,
    Response,
}

pub fn render_body(
    pretty_body: String,
    ui_state: &mut UIState,
    active_block: ActiveBlock,
    frame: &mut ratatui::Frame,
    area: Rect,
    block: ActiveBlock,
) {
    let mut longest_line_length = 0;

    let lines = pretty_body
        .lines()
        .map(|lines| {
            let len = lines.len();

            longest_line_length = len.max(longest_line_length);

            Line::from(lines)
        })
        .collect::<Vec<_>>();

    let number_of_lines = lines.len();

    let has_overflown_x_axis = longest_line_length as u16 > area.width;

    let has_overflown_y_axis =
        number_of_lines as u16 > area.height - RESPONSE_BODY_UNUSABLE_VERTICAL_SPACE as u16;

    let body_to_render = Paragraph::new(lines)
        .style(
            Style::default()
                .fg(if active_block == block {
                    Color::White
                } else {
                    Color::DarkGray
                })
                .add_modifier(Modifier::BOLD),
        )
        .block(
            Block::default()
                .borders(Borders::ALL)
                .style(Style::default().fg(if active_block == block {
                    Color::White
                } else {
                    Color::DarkGray
                }))
                .title(format!(
                    "{} body",
                    if block == ActiveBlock::RequestBody {
                        "Request"
                    } else {
                        "Response"
                    },
                ))
                .border_type(BorderType::Plain),
        )
        .scroll((ui_state.offset as u16, ui_state.horizontal_offset as u16));

    frame.render_widget(body_to_render, area);

    if has_overflown_y_axis {
        let vertical_scroll = Scrollbar::new(ScrollbarOrientation::VerticalRight);

        frame.render_stateful_widget(
            vertical_scroll,
            area.inner(&Margin {
                vertical: 1,
                horizontal: 0,
            }),
            &mut ui_state.scroll_state,
        );
    }

    if has_overflown_x_axis {
        let horizontal_scroll = Scrollbar::new(ScrollbarOrientation::HorizontalBottom)
            .begin_symbol(Some("<-"))
            .end_symbol(Some("->"));

        frame.render_stateful_widget(
            horizontal_scroll,
            area.inner(&Margin {
                vertical: 0,
                horizontal: 1,
            }),
            &mut ui_state.horizontal_scroll_state,
        );
    }
}

<<<<<<< HEAD
=======
pub fn get_currently_selected_http_trace(app: &Home) -> Option<HTTPTrace> {
    let trace = get_currently_selected_trace(&app);

    if trace.is_none() {
        return None::<HTTPTrace>;
    }

    let trace = trace.unwrap();

    trace.http
}

pub fn render_response_body(app: &Home, frame: &mut Frame<CrosstermBackend<Stdout>>, area: Rect) {
    match get_currently_selected_http_trace(app) {
        Some(request) => match &request.pretty_response_body {
            Some(pretty_json) => {
                render_body(
                    pretty_json.to_string(),
                    &mut app.response_body.clone(),
                    app.active_block,
                    frame,
                    area,
                    ActiveBlock::ResponseBody,
                );
            }
            _ => {
                let copy = if request.duration.is_some() {
                    "This trace does not have a response body."
                } else {
                    "Loading..."
                };

                let body_to_render = Paragraph::new(copy)
                    .alignment(Alignment::Center)
                    .style(
                        Style::default()
                            .fg(if app.active_block == ActiveBlock::ResponseBody {
                                Color::White
                            } else {
                                Color::DarkGray
                            })
                            .add_modifier(Modifier::BOLD),
                    )
                    .block(
                        Block::default()
                            .borders(Borders::ALL)
                            .style(Style::default().fg(
                                if app.active_block == ActiveBlock::ResponseBody {
                                    Color::White
                                } else {
                                    Color::DarkGray
                                },
                            ))
                            .title("Request body")
                            .border_type(BorderType::Plain),
                    );
                frame.render_widget(body_to_render, area)
            }
        },
        _ => {}
    }
}

>>>>>>> fa9a9a9e
fn get_row_style(row_style: RowStyle) -> Style {
    let default_style = Style::default().fg(Color::White);

    let selected_style = Style::default().fg(Color::Black).bg(Color::LightRed);

    let inactive_stlye = Style::default().fg(Color::Black).bg(Color::Gray);

    match row_style {
        RowStyle::Default => default_style,
        RowStyle::Inactive => inactive_stlye,
        RowStyle::Selected => selected_style,
    }
}

fn get_border_style(active: bool) -> Style {
    if active {
        Style::default().fg(Color::White)
    } else {
        Style::default().fg(Color::DarkGray)
    }
}

fn get_text_style(active: bool) -> Style {
    if active {
        Style::default().fg(Color::White)
    } else {
        Style::default().fg(Color::DarkGray)
    }
}

<<<<<<< HEAD
fn render_headers(app: &Home, frame: &mut Frame, area: Rect, header_type: HeaderType) {
    let items_as_vector = app.items.iter().collect::<Vec<&Trace>>();

    let maybe_selected_item = items_as_vector.get(app.main.index);

=======
fn render_headers(
    app: &Home,
    frame: &mut Frame<CrosstermBackend<Stdout>>,
    area: Rect,
    header_type: HeaderType,
) {
>>>>>>> fa9a9a9e
    let active_block = app.active_block;

    let rows = match get_currently_selected_http_trace(app) {
        Some(item) => {
            let headers = if header_type == HeaderType::Request {
                &item.request_headers
            } else {
                &item.response_headers
            };

            let offset = if header_type == HeaderType::Request {
                app.request_details.offset
            } else {
                app.response_details.offset
            };

            let index = if header_type == HeaderType::Request {
                app.selected_request_header_index
            } else {
                app.selected_response_header_index
            };

            let mut cloned = headers.iter().collect::<Vec<(&HeaderName, &HeaderValue)>>();

            cloned.sort_by(|a, b| {
                let (name_a, _) = a;
                let (name_b, _) = b;

                name_a.to_string().cmp(&name_b.to_string())
            });

            let current_header_selected = match cloned.iter().nth(index) {
                Some((name, _)) => name.deref().to_string(),
                None => "".to_string(),
            };

            let rows = cloned
                .iter()
                .skip(offset)
                .map(|(name, value)| {
                    let header_name = name.as_str();

                    let header_value = match value.to_str() {
                        Ok(v) => v,
                        _ => "Unknown header value",
                    };

                    let is_active_header = header_name == current_header_selected;

                    Row::new(vec![String::from(header_name), String::from(header_value)]).style(
                        match (is_active_header, active_block, header_type) {
                            (true, ActiveBlock::RequestDetails, HeaderType::Request) => {
                                get_row_style(RowStyle::Selected)
                            }
                            (true, ActiveBlock::ResponseDetails, HeaderType::Response) => {
                                get_row_style(RowStyle::Selected)
                            }
                            (true, _, _) => get_row_style(RowStyle::Inactive),
                            (_, _, _) => get_row_style(RowStyle::Default),
                        },
                    )
                })
                .collect();

            rows
        }
        None => vec![Row::new(vec!["No headers found."])],
    };

    let table = Table::new(rows)
        // You can set the style of the entire Table.
        .style(Style::default().fg(Color::White))
        // It has an optional header, which is simply a Row always visible at the top.
        .header(
            Row::new(vec!["Header name", "Header value"])
                .style(Style::default().fg(Color::Yellow))
                // If you want some space between the header and the rest of the rows, you can always
                // specify some margin at the bottom.
                .bottom_margin(1),
        )
        .widths(&[Constraint::Percentage(40), Constraint::Percentage(60)])
        // ...and they can be separated by a fixed spacing.
        // .column_spacing(1)
        // If you wish to highlight a row in any specific way when it is selected...
        .highlight_style(Style::default().add_modifier(Modifier::BOLD))
        // ...and potentially show a symbol in front of the selection.
        .highlight_symbol(">>");

    frame.render_widget(table, area);
}

pub fn render_request_block(app: &Home, frame: &mut Frame, area: Rect) {
    let active_block = app.active_block;

    match get_currently_selected_http_trace(app) {
        Some(maybe_selected_item) => {
            let uri = maybe_selected_item.uri.clone();

            let raw_params = parse_query_params(uri);

            let mut cloned = raw_params;

            cloned.sort_by(|a, b| {
                let (name_a, _) = a;
                let (name_b, _) = b;

                name_a.cmp(name_b)
            });

            let current_param_selected = cloned.get(app.selected_params_index);

            let rows = cloned
                .iter()
                .map(|param| {
                    let (name, value) = param;
                    let cloned_name = name.deref().clone();
                    let cloned_value = value.deref().clone();

                    let is_selected = match current_param_selected {
                        Some(v) => {
                            let (current_name, _) = v;

                            current_name.deref() == name
                        }
                        None => false,
                    };

                    Row::new(vec![cloned_name, cloned_value]).style(
                        match (is_selected, active_block) {
                            (true, ActiveBlock::RequestDetails) => {
                                get_row_style(RowStyle::Selected)
                            }
                            (true, _) => get_row_style(RowStyle::Inactive),
                            (_, _) => get_row_style(RowStyle::Default),
                        },
                    )
                })
                .collect::<Vec<Row>>();

            let table = Table::new(rows)
                // You can set the style of the entire Table.
                .style(Style::default().fg(Color::White))
                // It has an optional header, which is simply a Row always visible at the top.
                .header(
                    Row::new(vec!["Query name", "Query Param value"])
                        .style(Style::default().fg(Color::Yellow))
                        // If you want some space between the header and the rest of the rows, you can always
                        // specify some margin at the bottom.
                        .bottom_margin(1),
                )
                .widths(&[
                    Constraint::Percentage(10),
                    Constraint::Percentage(70),
                    Constraint::Length(20),
                ])
                // ...and they can be separated by a fixed spacing.
                // .column_spacing(1)
                // If you wish to highlight a row in any specific way when it is selected...
                .highlight_style(Style::default().add_modifier(Modifier::BOLD))
                // ...and potentially show a symbol in front of the selection.
                //
                //
                .highlight_symbol(">>");

            let tabs = Tabs::new(vec!["Request Header", "Request Params"])
                .block(
                    Block::default()
                        .borders(Borders::BOTTOM)
                        .style(Style::default().fg(
                            if active_block == ActiveBlock::RequestDetails {
                                Color::White
                            } else {
                                Color::DarkGray
                            },
                        ))
                        .border_type(BorderType::Plain),
                )
                .select(match app.request_details_block {
                    RequestDetailsPane::Headers => 0,
                    RequestDetailsPane::Query => 1,
                })
                .highlight_style(Style::default().fg(Color::LightMagenta));

            let inner_layout = Layout::default()
                .direction(Direction::Vertical)
                .margin(1)
                .constraints([Constraint::Max(2), Constraint::Min(1)].as_ref())
                .split(area);

            let main = Block::default()
                .title("Request details")
                .title(
                    Title::from(format!(
                        "{} of {}",
                        app.selected_request_header_index + 1,
                        maybe_selected_item.request_headers.len()
                    ))
                    .position(Position::Bottom)
                    .alignment(Alignment::Right),
                )
                .style(
                    Style::default().fg(if active_block == ActiveBlock::RequestDetails {
                        Color::White
                    } else {
                        Color::DarkGray
                    }),
                )
                .border_type(BorderType::Plain)
                .borders(Borders::ALL);

            frame.render_widget(main, area);
            frame.render_widget(tabs, inner_layout[0]);

            match app.request_details_block {
                RequestDetailsPane::Query => {
                    frame.render_widget(table, inner_layout[1]);
                }
                RequestDetailsPane::Headers => {
                    render_headers(app, frame, inner_layout[1], HeaderType::Request);

                    let vertical_scroll = Scrollbar::new(ScrollbarOrientation::VerticalRight);

<<<<<<< HEAD
                    let content_length = if let Some(trace) = &app.selected_trace {
                        trace.response_headers.len()
                    } else {
                        0
                    };
=======
                    let trace = get_currently_selected_http_trace(app);

                    let content_length = trace.unwrap().response_headers.len() as u16;
>>>>>>> fa9a9a9e

                    let viewport_height =
                        area.height - REQUEST_HEADERS_UNUSABLE_VERTICAL_SPACE as u16;

                    if content_length > viewport_height.into() {
                        frame.render_stateful_widget(
                            vertical_scroll,
                            area.inner(&Margin {
                                horizontal: 0,
                                vertical: 2,
                            }),
                            &mut app.request_details.scroll_state.clone(),
                        );
                    }
                }
            }
        }
        None => (),
    };
}

<<<<<<< HEAD
pub fn render_response_block(app: &Home, frame: &mut Frame, area: Rect) {
    let items_as_vector = app.items.iter().collect::<Vec<&Trace>>();

    let maybe_selected_item = items_as_vector.get(app.main.index);

    let uri = match maybe_selected_item {
        Some(item) => item.deref().uri.clone(),
=======
pub fn render_request_body(app: &Home, frame: &mut Frame<CrosstermBackend<Stdout>>, area: Rect) {
    match get_currently_selected_http_trace(app) {
        Some(request) => match &request.pretty_request_body {
            Some(pretty_json) => {
                render_body(
                    pretty_json.to_string(),
                    &mut app.request_body.clone(),
                    app.active_block,
                    frame,
                    area,
                    ActiveBlock::RequestBody,
                );
            }
            _ => {
                let body_to_render = Paragraph::new("This trace does not have a request body.")
                    .alignment(Alignment::Center)
                    .style(
                        Style::default()
                            .fg(if app.active_block == ActiveBlock::RequestBody {
                                Color::White
                            } else {
                                Color::DarkGray
                            })
                            .add_modifier(Modifier::BOLD),
                    )
                    .block(
                        Block::default()
                            .borders(Borders::ALL)
                            .style(Style::default().fg(
                                if app.active_block == ActiveBlock::RequestBody {
                                    Color::White
                                } else {
                                    Color::DarkGray
                                },
                            ))
                            .title("Request body")
                            .border_type(BorderType::Plain),
                    );
                frame.render_widget(body_to_render, area)
            }
        },
        _ => {}
    }
}

pub fn render_response_block(app: &Home, frame: &mut Frame<CrosstermBackend<Stdout>>, area: Rect) {
    let uri = match get_currently_selected_http_trace(app) {
        Some(item) => item.uri.clone(),
>>>>>>> fa9a9a9e
        None => String::from("Could not find request."),
    };

    let raw_params = parse_query_params(uri);

    let is_progress = match get_currently_selected_http_trace(app) {
        Some(v) => v.duration.is_none(),
        None => true,
    };

    if is_progress {
        let status_bar = Paragraph::new("Loading...")
            .style(Style::default().fg(Color::DarkGray))
            .alignment(Alignment::Center)
            .block(
                Block::default()
                    .borders(Borders::ALL)
                    .style(get_border_style(
                        app.active_block == ActiveBlock::ResponseDetails,
                    ))
                    .title("Response details")
                    .border_type(BorderType::Plain),
            );

        frame.render_widget(status_bar, area);
    } else {
        let mut cloned = raw_params;

        cloned.sort_by(|a, b| {
            let (name_a, _) = a;
            let (name_b, _) = b;

            name_a.cmp(name_b)
        });

        let inner_layout = Layout::default()
            .direction(Direction::Vertical)
            .margin(1)
            .constraints([Constraint::Max(2), Constraint::Min(1)].as_ref())
            .split(area);

        let main = Block::default()
            .title("Response details")
            .title(
                Title::from(format!(
                    "{} of {}",
                    app.selected_response_header_index + 1,
                    get_currently_selected_http_trace(app)
                        .unwrap()
                        .response_headers
                        .len()
                ))
                .position(Position::Bottom)
                .alignment(Alignment::Right),
            )
            .style(
                Style::default().fg(if app.active_block == ActiveBlock::ResponseDetails {
                    Color::White
                } else {
                    Color::DarkGray
                }),
            )
            .border_type(BorderType::Plain)
            .borders(Borders::ALL);

        let tabs = Tabs::new(vec!["Response Header"])
            .block(
                Block::default()
                    .borders(Borders::BOTTOM)
                    .style(Style::default().fg(Color::White))
                    .border_type(BorderType::Plain),
            )
            .select(0)
            .highlight_style(Style::default().fg(Color::LightMagenta));

        frame.render_widget(main, area);
        frame.render_widget(tabs, inner_layout[0]);

        render_headers(app, frame, inner_layout[1], HeaderType::Response);

        let vertical_scroll = Scrollbar::new(ScrollbarOrientation::VerticalRight);

<<<<<<< HEAD
        let content_length = if let Some(trace) = &app.selected_trace {
            trace.response_headers.len()
        } else {
            0
        };
=======
        let trace = get_currently_selected_http_trace(app);

        let content_length = trace.unwrap().response_headers.len();
>>>>>>> fa9a9a9e

        if content_length > area.height as usize - RESPONSE_HEADERS_UNUSABLE_VERTICAL_SPACE {
            frame.render_stateful_widget(
                vertical_scroll,
                area.inner(&Margin {
                    horizontal: 0,
                    vertical: 2,
                }),
                &mut app.response_details.scroll_state.clone(),
            );
        }
    }
}

<<<<<<< HEAD
fn fuzzy_regex(query: String) -> Regex {
    if query.is_empty() {
        return Regex::new(r".*").unwrap();
    }

    let mut fuzzy_query = String::new();

    for c in query.chars() {
        fuzzy_query.extend([c, '.', '*']);
    }

    Regex::from_str(&fuzzy_query).unwrap()
}

pub fn render_traces(app: &Home, frame: &mut Frame, area: Rect) {
    let requests = &app.items;
    let re = fuzzy_regex(app.search_query.clone());

=======
pub fn render_traces(app: &Home, frame: &mut Frame<CrosstermBackend<Stdout>>, area: Rect) {
>>>>>>> fa9a9a9e
    let height = area.height;

    let effective_height = height - NETWORK_REQUESTS_UNUSABLE_VERTICAL_SPACE as u16;

    let active_block = app.active_block;

    let items_as_vector = get_rendered_items(app);

    let number_of_lines = items_as_vector.len();

    let selected_item = items_as_vector.get(app.main.index);

    let method_len = app.method_filters.iter().fold(0, |sum, (_key, item)| {
        let mut result = sum;

        if item.selected {
            result += 1;
        }

        return result;
    });

    let status_len = app.status_filters.iter().fold(0, |sum, (_key, item)| {
        let mut result = sum;

        if item.selected {
            result += 1;
        }

        return result;
    });

    let filter_message = match status_len + method_len {
        0 => String::from("No filters selected"),
        _ => {
            let mut filters_text = format!("Active filter(s): ");

            app.method_filters.iter().for_each(|(_a, filter_method)| {
                if filter_method.selected {
                    filters_text.push_str((format!(" {} (Method)", filter_method.name)).as_str());
                }
            });

            app.status_filters.iter().for_each(|(_a, filter_status)| {
                if filter_status.selected {
                    filters_text.push_str((format!(" {} (Status)", filter_status.name)).as_str());
                }
            });

            filters_text
        }
    };

    let sort_message = format!("Active sort: {}", &app.order);

    let title = format!("Traces - [{}] - [{}]", filter_message, sort_message);

    let converted_rows: Vec<(Vec<String>, bool)> = items_as_vector
        .iter()
        .skip(app.main.offset)
        .take(effective_height.into())
        .map(|request| {
            let uri = truncate(request.http.as_ref().unwrap().uri.clone().as_str(), 60);

            let method = request.http.as_ref().unwrap().method.clone().to_string();

            let status = request.http.as_ref().unwrap().status;
            let duration = request.http.as_ref().unwrap().duration;

            let status = match status {
                Some(v) => v.as_u16().to_string(),
                None => "...".to_string(),
            };

            let duration = match duration {
                Some(v) => {
                    format!("{:.3} s", ((v as f32) / 1000.0))
                }
                None => "...".to_string(),
            };

            let id = request.id.clone();

            let selected = match selected_item {
                Some(item) => item.deref() == request.deref(),
                None => false,
            };

            (vec![method, status, uri, duration, id], selected)
        })
        .collect();

    let styled_rows: Vec<Row> = converted_rows
        .iter()
        .map(|(row, selected)| {
            let str_vec: Vec<&str> = row
                .iter()
                .map(|x| x.as_str())
                .collect::<Vec<&str>>()
                .clone();

            Row::new(str_vec).style(match (*selected, active_block) {
                (true, ActiveBlock::TracesBlock) => get_row_style(RowStyle::Selected),
                (true, _) => get_row_style(RowStyle::Inactive),
                (_, _) => get_row_style(RowStyle::Default),
            })
        })
        .collect();

    let requests = Table::new(styled_rows)
        // You can set the style of the entire Table.
        .style(Style::default().fg(Color::White))
        // It has an optional header, which is simply a Row always visible at the top.
        .header(
            Row::new(vec!["Method", "Status", "Request", "Duration"])
                .style(Style::default().fg(Color::Yellow))
                .bottom_margin(1),
        )
        .block(
            Block::default()
                .borders(Borders::ALL)
                .style(get_border_style(
                    app.active_block == ActiveBlock::TracesBlock,
                ))
                .title(title)
                .title(
                    Title::from(format!("{} of {}", app.main.index + 1, number_of_lines))
                        .position(Position::Bottom)
                        .alignment(Alignment::Right),
                )
                .border_type(BorderType::Plain),
        )
        .widths(&[
            Constraint::Percentage(10),
            Constraint::Percentage(10),
            Constraint::Percentage(60),
            Constraint::Length(20),
        ]);

    let vertical_scroll = Scrollbar::new(ScrollbarOrientation::VerticalRight);

    frame.render_widget(requests, area);

    let usable_height = area.height - NETWORK_REQUESTS_UNUSABLE_VERTICAL_SPACE as u16;

    if number_of_lines > usable_height.into() {
        frame.render_stateful_widget(
            vertical_scroll,
            area.inner(&Margin {
                horizontal: 0,
                vertical: 2,
            }),
            &mut app.main.scroll_state.clone(),
        );
    }
}

pub fn render_search(app: &Home, frame: &mut Frame) {
    if app.active_block == ActiveBlock::SearchQuery {
        let area = overlay_area(frame.size());
        let widget = Paragraph::new(format!("/{}", &app.search_query))
            .style(
                Style::default()
                    .fg(Color::DarkGray)
                    .add_modifier(Modifier::BOLD),
            )
            .alignment(Alignment::Left);

        frame.render_widget(Clear, area);
        frame.render_widget(widget, area);
    }
}

pub fn render_footer(app: &Home, frame: &mut Frame, area: Rect) {
    let general_status = match app.status_message.clone() {
        Some(text) => text,
        None => "".to_string(),
    };

    let help_text = Paragraph::new("For help, press ?")
        .style(
            Style::default()
                .fg(Color::DarkGray)
                .add_modifier(Modifier::BOLD),
        )
        .alignment(Alignment::Left)
        .block(
            Block::default()
                .borders(Borders::ALL)
                .style(Style::default().fg(Color::DarkGray))
                .title("Status Bar")
                .padding(Padding::new(1, 0, 0, 0))
                .border_type(BorderType::Plain),
        );

    let wss_status_message = match app.wss_state {
        crate::components::home::WebSockerInternalState::Connected(1) => {
            "🟢 1 client connected".to_string()
        }
        crate::components::home::WebSockerInternalState::Connected(v) => {
            format!("🟢 {:?} clients connected", v)
        }
        crate::components::home::WebSockerInternalState::Closed => "⭕ Server closed".to_string(),

        _ => "🟠 Waiting for connection".to_string(),
    };

    let status_bar = Paragraph::new(format!("{} {}", general_status, wss_status_message))
        .style(
            Style::default()
                .fg(Color::DarkGray)
                .add_modifier(Modifier::BOLD),
        )
        .alignment(Alignment::Right)
        .block(
            Block::default()
                .borders(Borders::ALL)
                .style(Style::default().fg(Color::DarkGray))
                .title("Status Bar")
                .padding(Padding::new(0, 1, 0, 0))
                .border_type(BorderType::Plain),
        );

    frame.render_widget(status_bar, area);

    frame.render_widget(help_text, area);
}

<<<<<<< HEAD
pub fn render_request_summary(app: &Home, frame: &mut Frame, area: Rect) {
    let items_as_vector = app.items.iter().collect::<Vec<&Trace>>();

    let selected_item = items_as_vector.get(app.main.index);
=======
pub fn render_request_summary(app: &Home, frame: &mut Frame<CrosstermBackend<Stdout>>, area: Rect) {
    let selected_item = get_currently_selected_trace(app);
>>>>>>> fa9a9a9e

    let message = match selected_item {
        Some(item) => item.to_string(),
        None => "No item found".to_string(),
    };

    let status_bar = Paragraph::new(message)
        .style(get_text_style(
            app.active_block == ActiveBlock::RequestSummary,
        ))
        .alignment(Alignment::Center)
        .block(
            Block::default()
                .borders(Borders::ALL)
                .style(get_border_style(
                    app.active_block == ActiveBlock::RequestSummary,
                ))
                .title("Request Summary")
                .border_type(BorderType::Plain),
        );

    frame.render_widget(status_bar, area);
}

pub fn render_help(app: &Home, frame: &mut Frame, area: Rect) {
    let mut entry_list: Vec<(KeyEvent, Action)> = vec![];
    for (k, v) in app.key_map.iter() {
        entry_list.push((*k, v.clone()));
    }

    let key_mappings: Vec<(String, String)> = entry_list
        .iter()
        .map(|(key_event, action)| {
            let description_str = match action {
                Action::CopyToClipBoard => "Copy selection to OS clipboard",
                Action::FocusOnTraces => "Focus on traces section OR exit current window",
                Action::NavigateUp(_) => "Move up and select an entry one above",
                Action::NavigateDown(_) => "Move down and select entry below",
                Action::NavigateLeft(_) => "Move cursor left",
                Action::NavigateRight(_) => "Move cursor right",
                Action::GoToRight => "Abs cursor right",
                Action::GoToLeft => "Abs cursor left",
                Action::NextSection => "Focus on next section",
                Action::GoToEnd => "Move to bottom of section",
                Action::GoToStart => "Move to top of section",
                Action::PreviousSection => "Focus on previous section",
                Action::Quit => "Quit",
                Action::NewSearch => "Search",
                Action::ExitSearch => "Cancel Search",
                Action::UpdateSearchQuery(_) => "Update Search Query",
                Action::DeleteSearchQuery => "Delete Last Search Char",
                Action::Help => "Open Help Window",
                Action::ToggleDebug => "Toggle Debug Window",
                Action::DeleteItem => "Delete Trace",
                Action::ShowTraceDetails => "Focus On Trace",
                Action::NextPane => "Focus On Next Pane",
                Action::PreviousPane => "Go To Previous Pane",
                Action::StartWebSocketServer => "Start the Collector Server",
                Action::StopWebSocketServer => "Stop the Collector Server",
                _ => "",
            };
            let description = format!("{}:", description_str);

            let mut b = [0; 2];
            let key_code_str = match key_event.code {
                KeyCode::PageUp => "Page Up",
                KeyCode::PageDown => "Page Down",
                KeyCode::Down => "Down arrow",
                KeyCode::Up => "Up arrow",
                KeyCode::Esc => "Esc",
                KeyCode::Tab => "Tab",
                KeyCode::BackTab => "Tab + Shift",
                KeyCode::Char('/') => "/{pattern}[/]<CR>",
                KeyCode::Char(c) => c.encode_utf8(&mut b),
                _ => "Default",
            };
            let key_code = format!(r#""{}""#, key_code_str);

            (description, key_code)
        })
        .collect();

    let mut grouped: Vec<(String, Vec<String>)> =
        key_mappings.iter().fold(vec![], |mut acc, (rk, rv)| {
            for (lk, lv) in acc.iter_mut() {
                if lk.eq(&rk) {
                    lv.push(rv.to_string());
                    return acc;
                }
            }

            acc.push((rk.to_string(), vec![rv.to_string()]));

            acc
        });

    grouped.sort();

    let debug_lines = grouped
        .iter()
        .map(|(description, key_code)| {
            let column_a =
                Cell::from(Line::from(vec![Span::raw(description)]).alignment(Alignment::Right));
            let column_b = Cell::from(key_code.join(", "));

            Row::new(vec![column_a, column_b]).style(get_row_style(RowStyle::Default))
        })
        .collect::<Vec<_>>();

    let list = Table::new(debug_lines)
        .style(get_text_style(true))
        .header(
            Row::new(vec!["Action", "Map"])
                .style(Style::default().fg(Color::Yellow))
                .bottom_margin(1),
        )
        .block(
            Block::default()
                .borders(Borders::ALL)
                .style(get_border_style(true))
                .title("Key Mappings")
                .border_type(BorderType::Plain),
        )
        .widths(&[Constraint::Percentage(40), Constraint::Percentage(60)])
        .column_spacing(10);

    frame.render_widget(list, area);
}

pub fn render_debug(app: &Home, frame: &mut Frame, area: Rect) {
    let debug_lines = app
        .logs
        .iter()
        .map(|item| ListItem::new(Line::from(Span::raw(item))))
        .collect::<Vec<_>>();

    // TODO: Render different Keybindings that are relevant for the given `active_block`.
    let list = List::new(debug_lines).style(get_text_style(true)).block(
        Block::default()
            .borders(Borders::ALL)
            .style(get_border_style(true))
            .title("Debug logs")
            .border_type(BorderType::Plain),
    );

    frame.render_widget(list, area);
}

/// helper function to create an overlay rect `r`
fn overlay_area(r: Rect) -> Rect {
    let overlay_layout = Layout::default()
        .direction(Direction::Vertical)
        .constraints([Constraint::Min(0), Constraint::Length(1)].as_ref())
        .split(r);

    Layout::default()
        .direction(Direction::Horizontal)
        .constraints([Constraint::Percentage(100), Constraint::Min(0)].as_ref())
        .split(overlay_layout[1])[0]
}

pub fn get_services_from_traces(app: &Home) -> Vec<String> {
    let services = app
        .items
        .iter()
        .filter(|trace| trace.service_name.is_some())
        .map(|trace| trace.service_name.as_ref().unwrap().clone())
        .collect::<HashSet<_>>();

    let mut services_as_vec = services.iter().cloned().collect::<Vec<String>>();

    services_as_vec.sort();

    services_as_vec.clone()
}

pub fn render_filters_source(app: &Home, frame: &mut Frame<CrosstermBackend<Stdout>>, area: Rect) {
    let mut services = get_services_from_traces(app);

    let mut a: Vec<String> = vec!["All".to_string()];

    a.append(&mut services);

    services = a;

    let current_service = services.iter().nth(app.filter_index).cloned();

    let rows = services
        .iter()
        .map(|item| {
            let column_a =
                Cell::from(Line::from(vec![Span::raw(item.clone())]).alignment(Alignment::Left));

            match app.get_filter_source() {
                FilterSource::All => {
                    let column_b = Cell::from(
                        Line::from(vec![Span::raw("[x]".to_string())]).alignment(Alignment::Left),
                    );

                    let row_style = if current_service.is_some()
                        && current_service.clone().unwrap() == item.deref().clone()
                    {
                        RowStyle::Selected
                    } else {
                        RowStyle::Default
                    };

                    let middle = Cell::from(
                        Line::from(vec![Span::raw("Source".to_string())])
                            .alignment(Alignment::Left),
                    );

                    return Row::new(vec![column_b, middle, column_a])
                        .style(get_row_style(row_style));
                }
                FilterSource::Applied(applied) => {
                    // let column_b = if applied.contains(current_service.as_ref().unwrap()) {
                    let column_b = if applied.contains(item) {
                        Cell::from(
                            Line::from(vec![Span::raw("[x]".to_string())])
                                .alignment(Alignment::Left),
                        )
                    } else {
                        Cell::from(
                            Line::from(vec![Span::raw("[ ]".to_string())])
                                .alignment(Alignment::Left),
                        )
                    };

                    let row_style = if current_service.is_some()
                        && current_service.clone().unwrap() == item.deref().clone()
                    {
                        RowStyle::Selected
                    } else {
                        RowStyle::Default
                    };

                    let middle = Cell::from(
                        Line::from(vec![Span::raw("Source".to_string())])
                            .alignment(Alignment::Left),
                    );

                    return Row::new(vec![column_b, middle, column_a])
                        .style(get_row_style(row_style));
                }
            };
        })
        .collect::<Vec<_>>();

    let list = Table::new([rows].concat())
        .style(get_text_style(true))
        .header(
            Row::new(vec!["Selected", "Type", "Value"])
                .style(Style::default().fg(Color::Yellow))
                .bottom_margin(1),
        )
        .block(
            Block::default()
                .borders(Borders::ALL)
                .style(get_border_style(true))
                .title("[Filters - Sources]")
                .border_type(BorderType::Plain),
        )
        .widths(&[
            Constraint::Percentage(15),
            Constraint::Percentage(15),
            Constraint::Percentage(60),
        ])
        .column_spacing(10);

    frame.render_widget(list.clone(), area);
}

pub fn render_filters_status(app: &Home, frame: &mut Frame<CrosstermBackend<Stdout>>, area: Rect) {
    let current_service = app.status_filters.iter().nth(app.filter_index);

    let rows1 = app
        .status_filters
        .iter()
        .map(|(_a, item)| {
            let column_a = Cell::from(
                Line::from(vec![Span::raw(item.name.clone())]).alignment(Alignment::Left),
            );

            let column_b = if item.selected {
                Cell::from(
                    Line::from(vec![Span::raw("[x]".to_string())]).alignment(Alignment::Left),
                )
            } else {
                Cell::from(
                    Line::from(vec![Span::raw("[ ]".to_string())]).alignment(Alignment::Left),
                )
            };

            let (_key, status_filter) = current_service.clone().unwrap();

            let row_style =
                if current_service.is_some() && status_filter.status == item.name.clone() {
                    RowStyle::Selected
                } else {
                    RowStyle::Default
                };

            let h = Cell::from(
                Line::from(vec![Span::raw("Status".to_string())]).alignment(Alignment::Left),
            );

            Row::new(vec![column_b, h, column_a]).style(get_row_style(row_style))
        })
        .collect::<Vec<_>>();

    let list = Table::new([rows1].concat())
        .style(get_text_style(true))
        .header(
            Row::new(vec!["Selected", "Type", "Value"])
                .style(Style::default().fg(Color::Yellow))
                .bottom_margin(1),
        )
        .block(
            Block::default()
                .borders(Borders::ALL)
                .style(get_border_style(true))
                .title("[Filters - Status]")
                .border_type(BorderType::Plain),
        )
        .widths(&[
            Constraint::Percentage(15),
            Constraint::Percentage(15),
            Constraint::Percentage(60),
        ])
        .column_spacing(10);

    frame.render_widget(list.clone(), area);
}

pub fn render_filters_method(app: &Home, frame: &mut Frame<CrosstermBackend<Stdout>>, area: Rect) {
    let current_service = app
        .method_filters
        .iter()
        .map(|(a, b)| b.name.clone())
        .nth(app.filter_index);

    let rows1 = app
        .method_filters
        .iter()
        .map(|(a, item)| {
            let column_a = Cell::from(
                Line::from(vec![Span::raw(item.name.clone())]).alignment(Alignment::Left),
            );

            let column_b = if item.selected {
                Cell::from(
                    Line::from(vec![Span::raw("[x]".to_string())]).alignment(Alignment::Left),
                )
            } else {
                Cell::from(
                    Line::from(vec![Span::raw("[ ]".to_string())]).alignment(Alignment::Left),
                )
            };

            let row_style = if current_service.is_some()
                && current_service.clone().unwrap() == item.name.clone()
            {
                RowStyle::Selected
            } else {
                RowStyle::Default
            };

            let h = Cell::from(
                Line::from(vec![Span::raw("Method".to_string())]).alignment(Alignment::Left),
            );

            Row::new(vec![column_b, h, column_a]).style(get_row_style(row_style))
        })
        .collect::<Vec<_>>();

    let list = Table::new([rows1].concat())
        .style(get_text_style(true))
        .header(
            Row::new(vec!["Selected", "Type", "Value"])
                .style(Style::default().fg(Color::Yellow))
                .bottom_margin(1),
        )
        .block(
            Block::default()
                .borders(Borders::ALL)
                .style(get_border_style(true))
                .title("[Filters - Method]")
                .border_type(BorderType::Plain),
        )
        .widths(&[
            Constraint::Percentage(15),
            Constraint::Percentage(15),
            Constraint::Percentage(60),
        ])
        .column_spacing(10);

    frame.render_widget(list.clone(), area);
}

pub fn render_filters(app: &Home, frame: &mut Frame<CrosstermBackend<Stdout>>, area: Rect) {
    let filter_items = vec!["method", "source", "status"];

    let current_service = filter_items.iter().nth(app.filter_index).cloned();

    let filter_item_rows = filter_items
        .iter()
        .map(|item| {
            let column_a =
                Cell::from(Line::from(vec![Span::raw(item.clone())]).alignment(Alignment::Left));

            let column_b = Cell::from(
                Line::from(vec![Span::raw("[x]".to_string())]).alignment(Alignment::Left),
            );

            let row_style = if current_service.is_some()
                && current_service.clone().unwrap() == item.deref().clone()
            {
                RowStyle::Selected
            } else {
                RowStyle::Default
            };

            let middle = Cell::from(
                Line::from(vec![Span::raw("Method".to_string())]).alignment(Alignment::Left),
            );

            Row::new(vec![column_b, middle, column_a]).style(get_row_style(row_style))
        })
        .collect::<Vec<_>>();

    let list = Table::new([filter_item_rows].concat())
        .style(get_text_style(true))
        .header(
            Row::new(vec!["Selected", "Type", "Value"])
                .style(Style::default().fg(Color::Yellow))
                .bottom_margin(1),
        )
        .block(
            Block::default()
                .borders(Borders::ALL)
                .style(get_border_style(true))
                .title("[Filters]")
                .border_type(BorderType::Plain),
        )
        .widths(&[
            Constraint::Percentage(15),
            Constraint::Percentage(15),
            Constraint::Percentage(60),
        ])
        .column_spacing(10);

    frame.render_widget(list.clone(), area);
}

pub fn render_sort(app: &Home, frame: &mut Frame<CrosstermBackend<Stdout>>, area: Rect) {
    let filter_items = vec![
        (
            "Method",
            "Asc",
            TraceSort::Method(crate::utils::Ordering::Ascending),
        ),
        (
            "Method",
            "Desc",
            TraceSort::Method(crate::utils::Ordering::Descending),
        ),
        (
            "Source",
            "Asc",
            TraceSort::Source(crate::utils::Ordering::Ascending),
        ),
        (
            "Source",
            "Desc",
            TraceSort::Source(crate::utils::Ordering::Descending),
        ),
        (
            "Status",
            "Asc",
            TraceSort::Status(crate::utils::Ordering::Ascending),
        ),
        (
            "Status",
            "Desc",
            TraceSort::Status(crate::utils::Ordering::Descending),
        ),
        (
            "Timestamp",
            "Asc",
            TraceSort::Timestamp(crate::utils::Ordering::Ascending),
        ),
        (
            "Timestamp",
            "Desc",
            TraceSort::Timestamp(crate::utils::Ordering::Descending),
        ),
        (
            "Duration",
            "Asc",
            TraceSort::Duration(crate::utils::Ordering::Ascending),
        ),
        (
            "Duration",
            "Desc",
            TraceSort::Duration(crate::utils::Ordering::Descending),
        ),
        (
            "Url",
            "Asc",
            TraceSort::Url(crate::utils::Ordering::Ascending),
        ),
        (
            "Url",
            "Desc",
            TraceSort::Url(crate::utils::Ordering::Descending),
        ),
    ];

    let current_service = filter_items.iter().nth(app.sort_index).cloned();

    let filter_item_rows = filter_items
        .iter()
        .map(|(item, order, sort_enum)| {
            let column_a =
                Cell::from(Line::from(vec![Span::raw(item.clone())]).alignment(Alignment::Left));

            let current_sort = &app.order;

            let column_b = if current_sort == sort_enum {
                Cell::from(
                    Line::from(vec![Span::raw("[x]".to_string())]).alignment(Alignment::Left),
                )
            } else {
                Cell::from(
                    Line::from(vec![Span::raw("[ ]".to_string())]).alignment(Alignment::Left),
                )
            };

            let (sort_type, sort_order, _enum) = current_service.clone().unwrap();

            let row_style = if current_service.is_some()
                && sort_type == item.to_string()
                && sort_order == order.deref()
            {
                RowStyle::Selected
            } else {
                RowStyle::Default
            };

            let middle = Cell::from(
                Line::from(vec![Span::raw("Method".to_string())]).alignment(Alignment::Left),
            );

            let order1 = Cell::from(
                Line::from(vec![Span::raw(order.to_string())]).alignment(Alignment::Left),
            );

            Row::new(vec![
                column_b.clone(),
                middle.clone(),
                column_a.clone(),
                order1,
            ])
            .style(get_row_style(row_style))
        })
        .collect::<Vec<_>>();

    let list = Table::new([filter_item_rows].concat())
        .style(get_text_style(true))
        .header(
            Row::new(vec!["Selected", "Type", "Value", "Order"])
                .style(Style::default().fg(Color::Yellow))
                .bottom_margin(1),
        )
        .block(
            Block::default()
                .borders(Borders::ALL)
                .style(get_border_style(true))
                .title("[Sort traces by]")
                .border_type(BorderType::Plain),
        )
        .widths(&[
            Constraint::Percentage(15),
            Constraint::Percentage(15),
            Constraint::Percentage(15),
            Constraint::Percentage(40),
        ])
        .column_spacing(10);

    frame.render_widget(list.clone(), area);
}<|MERGE_RESOLUTION|>--- conflicted
+++ resolved
@@ -1,11 +1,6 @@
 use crossterm::event::{KeyCode, KeyEvent};
-<<<<<<< HEAD
-use regex::Regex;
-
-=======
+
 use std::collections::HashSet;
-use std::io::Stdout;
->>>>>>> fa9a9a9e
 use std::ops::Deref;
 use std::usize;
 
@@ -26,15 +21,8 @@
     NETWORK_REQUESTS_UNUSABLE_VERTICAL_SPACE, REQUEST_HEADERS_UNUSABLE_VERTICAL_SPACE,
     RESPONSE_BODY_UNUSABLE_VERTICAL_SPACE, RESPONSE_HEADERS_UNUSABLE_VERTICAL_SPACE,
 };
-<<<<<<< HEAD
 use crate::services::websocket::Trace;
-use crate::utils::{parse_query_params, truncate};
-=======
-use crate::services::websocket::HTTPTrace;
-use crate::utils::{
-    get_currently_selected_trace, get_rendered_items, parse_query_params, truncate, TraceSort,
-};
->>>>>>> fa9a9a9e
+use crate::utils::{get_rendered_items, parse_query_params, truncate, TraceSort};
 
 #[derive(Clone, Copy, PartialEq, Debug, Hash, Eq)]
 enum RowStyle {
@@ -138,72 +126,6 @@
     }
 }
 
-<<<<<<< HEAD
-=======
-pub fn get_currently_selected_http_trace(app: &Home) -> Option<HTTPTrace> {
-    let trace = get_currently_selected_trace(&app);
-
-    if trace.is_none() {
-        return None::<HTTPTrace>;
-    }
-
-    let trace = trace.unwrap();
-
-    trace.http
-}
-
-pub fn render_response_body(app: &Home, frame: &mut Frame<CrosstermBackend<Stdout>>, area: Rect) {
-    match get_currently_selected_http_trace(app) {
-        Some(request) => match &request.pretty_response_body {
-            Some(pretty_json) => {
-                render_body(
-                    pretty_json.to_string(),
-                    &mut app.response_body.clone(),
-                    app.active_block,
-                    frame,
-                    area,
-                    ActiveBlock::ResponseBody,
-                );
-            }
-            _ => {
-                let copy = if request.duration.is_some() {
-                    "This trace does not have a response body."
-                } else {
-                    "Loading..."
-                };
-
-                let body_to_render = Paragraph::new(copy)
-                    .alignment(Alignment::Center)
-                    .style(
-                        Style::default()
-                            .fg(if app.active_block == ActiveBlock::ResponseBody {
-                                Color::White
-                            } else {
-                                Color::DarkGray
-                            })
-                            .add_modifier(Modifier::BOLD),
-                    )
-                    .block(
-                        Block::default()
-                            .borders(Borders::ALL)
-                            .style(Style::default().fg(
-                                if app.active_block == ActiveBlock::ResponseBody {
-                                    Color::White
-                                } else {
-                                    Color::DarkGray
-                                },
-                            ))
-                            .title("Request body")
-                            .border_type(BorderType::Plain),
-                    );
-                frame.render_widget(body_to_render, area)
-            }
-        },
-        _ => {}
-    }
-}
-
->>>>>>> fa9a9a9e
 fn get_row_style(row_style: RowStyle) -> Style {
     let default_style = Style::default().fg(Color::White);
 
@@ -234,28 +156,15 @@
     }
 }
 
-<<<<<<< HEAD
 fn render_headers(app: &Home, frame: &mut Frame, area: Rect, header_type: HeaderType) {
-    let items_as_vector = app.items.iter().collect::<Vec<&Trace>>();
-
-    let maybe_selected_item = items_as_vector.get(app.main.index);
-
-=======
-fn render_headers(
-    app: &Home,
-    frame: &mut Frame<CrosstermBackend<Stdout>>,
-    area: Rect,
-    header_type: HeaderType,
-) {
->>>>>>> fa9a9a9e
     let active_block = app.active_block;
 
-    let rows = match get_currently_selected_http_trace(app) {
+    let rows = match &app.selected_trace {
         Some(item) => {
             let headers = if header_type == HeaderType::Request {
-                &item.request_headers
+                item.http.clone().unwrap_or_default().request_headers
             } else {
-                &item.response_headers
+                item.http.clone().unwrap_or_default().response_headers
             };
 
             let offset = if header_type == HeaderType::Request {
@@ -342,9 +251,14 @@
 pub fn render_request_block(app: &Home, frame: &mut Frame, area: Rect) {
     let active_block = app.active_block;
 
-    match get_currently_selected_http_trace(app) {
+    match &app.selected_trace {
         Some(maybe_selected_item) => {
-            let uri = maybe_selected_item.uri.clone();
+            let uri = maybe_selected_item
+                .http
+                .clone()
+                .unwrap_or_default()
+                .uri
+                .clone();
 
             let raw_params = parse_query_params(uri);
 
@@ -443,7 +357,12 @@
                     Title::from(format!(
                         "{} of {}",
                         app.selected_request_header_index + 1,
-                        maybe_selected_item.request_headers.len()
+                        maybe_selected_item
+                            .http
+                            .clone()
+                            .unwrap_or_default()
+                            .request_headers
+                            .len()
                     ))
                     .position(Position::Bottom)
                     .alignment(Alignment::Right),
@@ -470,17 +389,17 @@
 
                     let vertical_scroll = Scrollbar::new(ScrollbarOrientation::VerticalRight);
 
-<<<<<<< HEAD
                     let content_length = if let Some(trace) = &app.selected_trace {
-                        trace.response_headers.len()
+                        trace
+                            .http
+                            .clone()
+                            .unwrap_or_default()
+                            .response_headers
+                            .len()
+                            .clone()
                     } else {
                         0
                     };
-=======
-                    let trace = get_currently_selected_http_trace(app);
-
-                    let content_length = trace.unwrap().response_headers.len() as u16;
->>>>>>> fa9a9a9e
 
                     let viewport_height =
                         area.height - REQUEST_HEADERS_UNUSABLE_VERTICAL_SPACE as u16;
@@ -502,71 +421,20 @@
     };
 }
 
-<<<<<<< HEAD
 pub fn render_response_block(app: &Home, frame: &mut Frame, area: Rect) {
     let items_as_vector = app.items.iter().collect::<Vec<&Trace>>();
 
     let maybe_selected_item = items_as_vector.get(app.main.index);
 
     let uri = match maybe_selected_item {
-        Some(item) => item.deref().uri.clone(),
-=======
-pub fn render_request_body(app: &Home, frame: &mut Frame<CrosstermBackend<Stdout>>, area: Rect) {
-    match get_currently_selected_http_trace(app) {
-        Some(request) => match &request.pretty_request_body {
-            Some(pretty_json) => {
-                render_body(
-                    pretty_json.to_string(),
-                    &mut app.request_body.clone(),
-                    app.active_block,
-                    frame,
-                    area,
-                    ActiveBlock::RequestBody,
-                );
-            }
-            _ => {
-                let body_to_render = Paragraph::new("This trace does not have a request body.")
-                    .alignment(Alignment::Center)
-                    .style(
-                        Style::default()
-                            .fg(if app.active_block == ActiveBlock::RequestBody {
-                                Color::White
-                            } else {
-                                Color::DarkGray
-                            })
-                            .add_modifier(Modifier::BOLD),
-                    )
-                    .block(
-                        Block::default()
-                            .borders(Borders::ALL)
-                            .style(Style::default().fg(
-                                if app.active_block == ActiveBlock::RequestBody {
-                                    Color::White
-                                } else {
-                                    Color::DarkGray
-                                },
-                            ))
-                            .title("Request body")
-                            .border_type(BorderType::Plain),
-                    );
-                frame.render_widget(body_to_render, area)
-            }
-        },
-        _ => {}
-    }
-}
-
-pub fn render_response_block(app: &Home, frame: &mut Frame<CrosstermBackend<Stdout>>, area: Rect) {
-    let uri = match get_currently_selected_http_trace(app) {
-        Some(item) => item.uri.clone(),
->>>>>>> fa9a9a9e
+        Some(item) => item.deref().http.clone().unwrap_or_default().uri,
         None => String::from("Could not find request."),
     };
 
     let raw_params = parse_query_params(uri);
 
-    let is_progress = match get_currently_selected_http_trace(app) {
-        Some(v) => v.duration.is_none(),
+    let is_progress = match &app.selected_trace {
+        Some(v) => v.http.clone().unwrap_or_default().duration.is_none(),
         None => true,
     };
 
@@ -607,8 +475,11 @@
                 Title::from(format!(
                     "{} of {}",
                     app.selected_response_header_index + 1,
-                    get_currently_selected_http_trace(app)
-                        .unwrap()
+                    app.selected_trace
+                        .clone()
+                        .unwrap_or_default()
+                        .http
+                        .unwrap_or_default()
                         .response_headers
                         .len()
                 ))
@@ -642,17 +513,16 @@
 
         let vertical_scroll = Scrollbar::new(ScrollbarOrientation::VerticalRight);
 
-<<<<<<< HEAD
         let content_length = if let Some(trace) = &app.selected_trace {
-            trace.response_headers.len()
+            trace
+                .http
+                .clone()
+                .unwrap_or_default()
+                .response_headers
+                .len()
         } else {
             0
         };
-=======
-        let trace = get_currently_selected_http_trace(app);
-
-        let content_length = trace.unwrap().response_headers.len();
->>>>>>> fa9a9a9e
 
         if content_length > area.height as usize - RESPONSE_HEADERS_UNUSABLE_VERTICAL_SPACE {
             frame.render_stateful_widget(
@@ -667,28 +537,7 @@
     }
 }
 
-<<<<<<< HEAD
-fn fuzzy_regex(query: String) -> Regex {
-    if query.is_empty() {
-        return Regex::new(r".*").unwrap();
-    }
-
-    let mut fuzzy_query = String::new();
-
-    for c in query.chars() {
-        fuzzy_query.extend([c, '.', '*']);
-    }
-
-    Regex::from_str(&fuzzy_query).unwrap()
-}
-
 pub fn render_traces(app: &Home, frame: &mut Frame, area: Rect) {
-    let requests = &app.items;
-    let re = fuzzy_regex(app.search_query.clone());
-
-=======
-pub fn render_traces(app: &Home, frame: &mut Frame<CrosstermBackend<Stdout>>, area: Rect) {
->>>>>>> fa9a9a9e
     let height = area.height;
 
     let effective_height = height - NETWORK_REQUESTS_UNUSABLE_VERTICAL_SPACE as u16;
@@ -917,17 +766,8 @@
     frame.render_widget(help_text, area);
 }
 
-<<<<<<< HEAD
 pub fn render_request_summary(app: &Home, frame: &mut Frame, area: Rect) {
-    let items_as_vector = app.items.iter().collect::<Vec<&Trace>>();
-
-    let selected_item = items_as_vector.get(app.main.index);
-=======
-pub fn render_request_summary(app: &Home, frame: &mut Frame<CrosstermBackend<Stdout>>, area: Rect) {
-    let selected_item = get_currently_selected_trace(app);
->>>>>>> fa9a9a9e
-
-    let message = match selected_item {
+    let message = match app.selected_trace.clone() {
         Some(item) => item.to_string(),
         None => "No item found".to_string(),
     };
@@ -1102,7 +942,7 @@
     services_as_vec.clone()
 }
 
-pub fn render_filters_source(app: &Home, frame: &mut Frame<CrosstermBackend<Stdout>>, area: Rect) {
+pub fn render_filters_source(app: &Home, frame: &mut Frame, area: Rect) {
     let mut services = get_services_from_traces(app);
 
     let mut a: Vec<String> = vec!["All".to_string()];
@@ -1199,7 +1039,7 @@
     frame.render_widget(list.clone(), area);
 }
 
-pub fn render_filters_status(app: &Home, frame: &mut Frame<CrosstermBackend<Stdout>>, area: Rect) {
+pub fn render_filters_status(app: &Home, frame: &mut Frame, area: Rect) {
     let current_service = app.status_filters.iter().nth(app.filter_index);
 
     let rows1 = app
@@ -1261,17 +1101,17 @@
     frame.render_widget(list.clone(), area);
 }
 
-pub fn render_filters_method(app: &Home, frame: &mut Frame<CrosstermBackend<Stdout>>, area: Rect) {
+pub fn render_filters_method(app: &Home, frame: &mut Frame, area: Rect) {
     let current_service = app
         .method_filters
         .iter()
-        .map(|(a, b)| b.name.clone())
+        .map(|(_a, b)| b.name.clone())
         .nth(app.filter_index);
 
     let rows1 = app
         .method_filters
         .iter()
-        .map(|(a, item)| {
+        .map(|(_a, item)| {
             let column_a = Cell::from(
                 Line::from(vec![Span::raw(item.name.clone())]).alignment(Alignment::Left),
             );
@@ -1326,7 +1166,7 @@
     frame.render_widget(list.clone(), area);
 }
 
-pub fn render_filters(app: &Home, frame: &mut Frame<CrosstermBackend<Stdout>>, area: Rect) {
+pub fn render_filters(app: &Home, frame: &mut Frame, area: Rect) {
     let filter_items = vec!["method", "source", "status"];
 
     let current_service = filter_items.iter().nth(app.filter_index).cloned();
@@ -1381,7 +1221,7 @@
     frame.render_widget(list.clone(), area);
 }
 
-pub fn render_sort(app: &Home, frame: &mut Frame<CrosstermBackend<Stdout>>, area: Rect) {
+pub fn render_sort(app: &Home, frame: &mut Frame, area: Rect) {
     let filter_items = vec![
         (
             "Method",
