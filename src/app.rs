use std::collections::{BTreeSet, HashMap};
use std::error::Error;
use std::fmt::Display;
use std::hash::{Hash, Hasher};

use crossterm::event::KeyEvent;
use ratatui::widgets::ScrollbarState;
<<<<<<< HEAD
use serde::{Deserialize, Serialize};
use tokio::task::AbortHandle;
=======
use tokio::task::AbortHandle;

use crate::wss::WebSocket;
>>>>>>> 007e35a5

#[derive(Clone, Copy, PartialEq, Debug)]
pub enum RequestDetailsPane {
    Query,
    Headers,
}

#[derive(Clone, Copy, PartialEq, Debug)]
pub enum ResponseDetailsPane {
    Body,
}

#[derive(Clone, Copy, PartialEq, Debug)]
pub enum Mode {
    Debug,
    Normal,
}

#[derive(Clone, Copy, PartialEq, Debug)]
pub enum ActiveBlock {
    TracesBlock,
    RequestDetails,
    RequestBody,
    ResponseDetails,
    ResponseBody,
    RequestSummary,
    SearchQuery,
    Help,
    Debug,
}

#[derive(Clone, Debug)]
pub struct Trace {
    pub id: String,
    pub timestamp: u64,
    pub method: http::method::Method,
    pub state: State,
    pub status: Option<http::status::StatusCode>,
    pub request_headers: http::HeaderMap,
    pub response_headers: http::HeaderMap,
    pub uri: String,
    pub duration: Option<u32>,
    pub request_body: Option<String>,
    pub response_body: Option<String>,
    pub pretty_response_body: Option<String>,
    pub pretty_response_body_lines: Option<usize>,
    pub pretty_request_body: Option<String>,
    pub pretty_request_body_lines: Option<usize>,
    pub http_version: Option<http::Version>,
    pub raw: String,
    pub port: Option<String>,
}

impl PartialEq<Trace> for Trace {
    fn eq(&self, other: &Trace) -> bool {
        self.id == *other.id
    }
}

impl Eq for Trace {}

impl PartialOrd for Trace {
    fn partial_cmp(&self, other: &Self) -> Option<std::cmp::Ordering> {
        Some(other.timestamp.cmp(&self.timestamp))
    }
}

impl Ord for Trace {
    fn cmp(&self, other: &Self) -> std::cmp::Ordering {
        other.timestamp.cmp(&self.timestamp)
    }
}

impl Hash for Trace {
    fn hash<H: Hasher>(&self, state: &mut H) {
        self.id.hash(state);
    }
}

impl Display for Trace {
    fn fmt(&self, f: &mut std::fmt::Formatter<'_>) -> std::fmt::Result {
        write!(
            f,
            "ID: {:?}, Request URL: {:?}, method used: {:?}, response status is {:?}, time took: {:?} milliseconds.",
            self.id, self.uri, self.method, self.status, self.duration
        )
    }
}

<<<<<<< HEAD
=======
#[derive(Clone, Copy, PartialEq, Debug, Eq, Hash)]
pub enum KeyMap {
    NavigateUp,
    NavigateDown,
    GoToEnd,
    GoToStart,
    CopyToClipBoard,
    NavigateLeft,
    NavigateRight,
    NextSection,
    PreviousSection,
    Search,
    Quit,
    StopWebSocketServer,
    StartWebSocketServer,
}

impl Display for KeyMap {
    fn fmt(&self, f: &mut std::fmt::Formatter<'_>) -> std::fmt::Result {
        write!(f, "{:?}", self)
    }
}

>>>>>>> 007e35a5
pub struct UIState {
    pub index: usize,
    pub offset: usize,
    pub height: u16,
    pub width: u16,
    pub horizontal_offset: usize,
    pub scroll_state: ScrollbarState,
    pub horizontal_scroll_state: ScrollbarState,
}

#[derive(Debug, Clone, Eq, PartialEq)]
pub enum State {
    Received,
    Sent,
    Aborted,
    Blocked,
    Timeout,
    Error,
}

#[derive(Clone, Debug, Eq, PartialEq, Serialize, Deserialize)]
pub enum Action {
    CopyToClipBoard,
    NavigateLeft(Option<KeyEvent>),
    NavigateDown(Option<KeyEvent>),
    NavigateUp(Option<KeyEvent>),
    NavigateRight(Option<KeyEvent>),
    GoToEnd,
    GoToStart,
    NextSection,
    PreviousSection,
    Quit,
    NewSearch,
    UpdateSearchQuery(char),
    DeleteSearchQuery,
    ExitSearch,
    Help,
    ToggleDebug,
    DeleteItem,
    FocusOnTraces,
    ShowTraceDetails,
    NextPane,
    PreviousPane,
}

pub struct App {
    pub active_block: ActiveBlock,
    pub previous_block: Option<ActiveBlock>,
    pub request_details_block: RequestDetailsPane,
    pub response_details_block: ResponseDetailsPane,
    pub items: BTreeSet<Trace>,
    pub selected_request_header_index: usize,
    pub selected_response_header_index: usize,
    pub selected_params_index: usize,
    pub status_message: Option<String>,
    pub abort_handlers: Vec<AbortHandle>,
    pub search_query: String,
    pub main: UIState,
    pub response_body: UIState,
    pub request_body: UIState,
    pub request_details: UIState,
    pub response_details: UIState,
    pub is_first_render: bool,
    pub logs: Vec<String>,
    pub mode: Mode,
<<<<<<< HEAD
    pub key_map: HashMap<KeyEvent, Action>,
    pub should_quit: bool,
}

impl App {
    pub fn new() -> Result<App, Box<dyn Error>> {
        let config = crate::config::Config::new()?;

        Ok(App {
            key_map: config.mapping.0,
=======
    pub key_map: HashMap<KeyMap, Vec<KeyCode>>,
    pub collector_server: WebSocket,
}

pub struct KeyEntry {
    pub key_map: KeyMap,
    pub key_codes: Vec<KeyCode>,
}

impl PartialEq for KeyEntry {
    fn eq(&self, other: &KeyEntry) -> bool {
        self.key_map == other.key_map
    }
}

impl Eq for KeyEntry {}

impl PartialOrd for KeyEntry {
    fn partial_cmp(&self, other: &Self) -> Option<std::cmp::Ordering> {
        Some(other.key_map.to_string().cmp(&self.key_map.to_string()))
    }
}

impl Ord for KeyEntry {
    fn cmp(&self, other: &Self) -> std::cmp::Ordering {
        other.key_map.to_string().cmp(&self.key_map.to_string())
    }
}

impl App {
    pub fn new() -> App {
        let keys: HashMap<KeyMap, Vec<KeyCode>> = HashMap::from([
            (KeyMap::NavigateLeft, vec![KeyCode::Char('h')]),
            (
                KeyMap::NavigateDown,
                vec![KeyCode::Down, KeyCode::Char('j')],
            ),
            (KeyMap::NavigateUp, vec![KeyCode::Up, KeyCode::Char('k')]),
            (KeyMap::NavigateRight, vec![KeyCode::Char('l')]),
            (
                KeyMap::GoToEnd,
                vec![KeyCode::Char('>'), KeyCode::Char('K')],
            ),
            (
                KeyMap::GoToStart,
                vec![KeyCode::Char('<'), KeyCode::Char('J')],
            ),
            (KeyMap::Quit, vec![KeyCode::Char('q')]),
            (KeyMap::NextSection, vec![KeyCode::Tab]),
            (KeyMap::PreviousSection, vec![KeyCode::BackTab]),
            (KeyMap::CopyToClipBoard, vec![KeyCode::Char('y')]),
            (KeyMap::Search, vec![KeyCode::Char('/')]),
            (KeyMap::StopWebSocketServer, vec![KeyCode::Char('x')]),
            (KeyMap::StartWebSocketServer, vec![KeyCode::Char('X')]),
        ]);

        App {
            collector_server: WebSocket::new(),
            key_map: keys,
>>>>>>> 007e35a5
            mode: Mode::Normal,
            logs: vec![],
            is_first_render: true,
            active_block: ActiveBlock::TracesBlock,
            request_details_block: RequestDetailsPane::Headers,
            response_details_block: ResponseDetailsPane::Body,
            selected_params_index: 0,
            selected_request_header_index: 0,
            selected_response_header_index: 0,
            items: BTreeSet::new(),
            status_message: None,
            abort_handlers: vec![],
            previous_block: None,
            search_query: String::with_capacity(10),
            main: UIState {
                offset: 0,
                index: 0,
                height: 0,
                width: 0,
                horizontal_offset: 0,
                scroll_state: ScrollbarState::default(),
                horizontal_scroll_state: ScrollbarState::default(),
            },
            response_body: UIState {
                offset: 0,
                index: 0,
                height: 0,
                width: 0,
                horizontal_offset: 0,
                scroll_state: ScrollbarState::default(),
                horizontal_scroll_state: ScrollbarState::default(),
            },
            request_details: UIState {
                offset: 0,
                index: 0,
                height: 0,
                width: 0,
                horizontal_offset: 0,
                scroll_state: ScrollbarState::default(),
                horizontal_scroll_state: ScrollbarState::default(),
            },
            response_details: UIState {
                offset: 0,
                index: 0,
                height: 0,
                width: 0,
                horizontal_offset: 0,
                scroll_state: ScrollbarState::default(),
                horizontal_scroll_state: ScrollbarState::default(),
            },
            request_body: UIState {
                offset: 0,
                index: 0,
                height: 0,
                width: 0,
                horizontal_offset: 0,
                scroll_state: ScrollbarState::default(),
                horizontal_scroll_state: ScrollbarState::default(),
            },
            should_quit: false,
        })
    }
}

pub enum AppDispatch {
    MarkTraceAsTimedOut(String),
    ClearStatusMessage,
}

impl App {
    pub fn log(&mut self, message: String) {
        self.logs.push(message)
    }

    pub fn dispatch(&mut self, action: AppDispatch) {
        match action {
            AppDispatch::MarkTraceAsTimedOut(id) => {
                self.mark_trace_as_timed_out(id);
            }
            _ => {}
        }
    }

    fn mark_trace_as_timed_out(&mut self, id: String) {
        let selected_trace = self.items.iter().find(|trace| trace.id == id);

        if selected_trace.is_some() {
            let mut selected_trace = selected_trace.unwrap().clone();

            if selected_trace.state == State::Sent {
                selected_trace.state = State::Timeout;
                selected_trace.status = None;
                selected_trace.response_body = Some("TIMEOUT WAITING FOR RESPONSE".to_string());
                selected_trace.pretty_response_body =
                    Some("TIMEOUT WAITING FOR RESPONSE".to_string());

                self.items.replace(selected_trace);
            };
        }
    }
}<|MERGE_RESOLUTION|>--- conflicted
+++ resolved
@@ -5,14 +5,10 @@
 
 use crossterm::event::KeyEvent;
 use ratatui::widgets::ScrollbarState;
-<<<<<<< HEAD
 use serde::{Deserialize, Serialize};
 use tokio::task::AbortHandle;
-=======
-use tokio::task::AbortHandle;
 
 use crate::wss::WebSocket;
->>>>>>> 007e35a5
 
 #[derive(Clone, Copy, PartialEq, Debug)]
 pub enum RequestDetailsPane {
@@ -102,32 +98,6 @@
     }
 }
 
-<<<<<<< HEAD
-=======
-#[derive(Clone, Copy, PartialEq, Debug, Eq, Hash)]
-pub enum KeyMap {
-    NavigateUp,
-    NavigateDown,
-    GoToEnd,
-    GoToStart,
-    CopyToClipBoard,
-    NavigateLeft,
-    NavigateRight,
-    NextSection,
-    PreviousSection,
-    Search,
-    Quit,
-    StopWebSocketServer,
-    StartWebSocketServer,
-}
-
-impl Display for KeyMap {
-    fn fmt(&self, f: &mut std::fmt::Formatter<'_>) -> std::fmt::Result {
-        write!(f, "{:?}", self)
-    }
-}
-
->>>>>>> 007e35a5
 pub struct UIState {
     pub index: usize,
     pub offset: usize,
@@ -171,6 +141,8 @@
     ShowTraceDetails,
     NextPane,
     PreviousPane,
+    StopWebSocketServer,
+    StartWebSocketServer,
 }
 
 pub struct App {
@@ -193,8 +165,8 @@
     pub is_first_render: bool,
     pub logs: Vec<String>,
     pub mode: Mode,
-<<<<<<< HEAD
     pub key_map: HashMap<KeyEvent, Action>,
+    pub collector_server: WebSocket,
     pub should_quit: bool,
 }
 
@@ -203,68 +175,8 @@
         let config = crate::config::Config::new()?;
 
         Ok(App {
+            collector_server: WebSocket::new(),
             key_map: config.mapping.0,
-=======
-    pub key_map: HashMap<KeyMap, Vec<KeyCode>>,
-    pub collector_server: WebSocket,
-}
-
-pub struct KeyEntry {
-    pub key_map: KeyMap,
-    pub key_codes: Vec<KeyCode>,
-}
-
-impl PartialEq for KeyEntry {
-    fn eq(&self, other: &KeyEntry) -> bool {
-        self.key_map == other.key_map
-    }
-}
-
-impl Eq for KeyEntry {}
-
-impl PartialOrd for KeyEntry {
-    fn partial_cmp(&self, other: &Self) -> Option<std::cmp::Ordering> {
-        Some(other.key_map.to_string().cmp(&self.key_map.to_string()))
-    }
-}
-
-impl Ord for KeyEntry {
-    fn cmp(&self, other: &Self) -> std::cmp::Ordering {
-        other.key_map.to_string().cmp(&self.key_map.to_string())
-    }
-}
-
-impl App {
-    pub fn new() -> App {
-        let keys: HashMap<KeyMap, Vec<KeyCode>> = HashMap::from([
-            (KeyMap::NavigateLeft, vec![KeyCode::Char('h')]),
-            (
-                KeyMap::NavigateDown,
-                vec![KeyCode::Down, KeyCode::Char('j')],
-            ),
-            (KeyMap::NavigateUp, vec![KeyCode::Up, KeyCode::Char('k')]),
-            (KeyMap::NavigateRight, vec![KeyCode::Char('l')]),
-            (
-                KeyMap::GoToEnd,
-                vec![KeyCode::Char('>'), KeyCode::Char('K')],
-            ),
-            (
-                KeyMap::GoToStart,
-                vec![KeyCode::Char('<'), KeyCode::Char('J')],
-            ),
-            (KeyMap::Quit, vec![KeyCode::Char('q')]),
-            (KeyMap::NextSection, vec![KeyCode::Tab]),
-            (KeyMap::PreviousSection, vec![KeyCode::BackTab]),
-            (KeyMap::CopyToClipBoard, vec![KeyCode::Char('y')]),
-            (KeyMap::Search, vec![KeyCode::Char('/')]),
-            (KeyMap::StopWebSocketServer, vec![KeyCode::Char('x')]),
-            (KeyMap::StartWebSocketServer, vec![KeyCode::Char('X')]),
-        ]);
-
-        App {
-            collector_server: WebSocket::new(),
-            key_map: keys,
->>>>>>> 007e35a5
             mode: Mode::Normal,
             logs: vec![],
             is_first_render: true,
