use std::collections::HashMap;
use std::error::Error;
use std::fmt::{Display, Formatter};
use std::sync::Arc;

use crossterm::event::KeyEvent;
use ratatui::widgets::ScrollbarState;
use serde::{Deserialize, Serialize};
use tokio::sync::mpsc;
use tokio::sync::mpsc::UnboundedSender;
use tokio::sync::Mutex;

use crate::components::component::Component;
use crate::components::handlers::HandlerMetadata;
use crate::components::home::{Home, WebSockerInternalState};
use crate::services::websocket::{Client, Trace};
use crate::tui::{Event, Tui};
use crate::wss::client;

#[derive(Clone, Copy, Default, PartialEq, Debug)]
pub enum RequestDetailsPane {
    Query,
    #[default]
    Headers,
}

#[derive(Clone, Copy, Default, PartialEq, Debug)]
pub enum ResponseDetailsPane {
    #[default]
    Body,
}

#[derive(Clone, Copy, Default, PartialEq, Debug)]
pub enum Mode {
    #[default]
    Debug,
    Normal,
}

<<<<<<< HEAD
#[derive(Clone, Copy, Default, Serialize, Deserialize, Eq, PartialEq, Debug)]
=======
#[derive(Clone, Copy, PartialEq, Debug, Eq, Serialize, Deserialize)]
pub enum FilterScreen {
    FilterMain,
    FilterMethod,
    FilterSource,
    FilterStatus,
}

impl Display for FilterScreen {
    fn fmt(&self, f: &mut Formatter<'_>) -> std::fmt::Result {
        write!(f, "{}", self.to_string())
    }
}

#[derive(Clone, Copy, Default, PartialEq, Debug)]
>>>>>>> fa9a9a9e
pub enum ActiveBlock {
    #[default]
    TracesBlock,
    RequestDetails,
    RequestBody,
    ResponseDetails,
    ResponseBody,
    RequestSummary,
    SearchQuery,
    Help,
    Debug,
    Filter(FilterScreen),
    Sort,
}

#[derive(Default, Clone)]
pub struct UIState {
    pub index: usize,
    pub offset: usize,
    pub height: u16,
    pub width: u16,
    pub horizontal_offset: usize,
    pub scroll_state: ScrollbarState,
    pub horizontal_scroll_state: ScrollbarState,
}

#[derive(Clone, Debug, Eq, PartialEq, Serialize, Deserialize)]
pub enum Action {
    #[serde(skip)]
    Error(String),
    CopyToClipBoard,
    NavigateLeft(Option<KeyEvent>),
    NavigateDown(Option<KeyEvent>),
    NavigateUp(Option<KeyEvent>),
    NavigateRight(Option<KeyEvent>),
    GoToRight,
    GoToLeft,
    GoToEnd,
    HandleFilter(FilterScreen),
    OpenFilter,
    OpenSort,
    Select,
    GoToStart,
    NextSection,
    PreviousSection,
    Quit,
    #[serde(skip)]
    QuitApplication,
    NewSearch,
    UpdateSearchQuery(char),
    DeleteSearchQuery,
    ExitSearch,
    Help,
    ToggleDebug,
    DeleteItem,
    FocusOnTraces,
    SelectTrace(Option<Trace>),
    UpdateTraceIndex(usize),
    ShowTraceDetails,
    NextPane,
    PreviousPane,
    ScheduleStartWebSocketServer,
    ScheduleStopWebSocketServer,
    StartWebSocketServer,
    #[serde(skip)]
    OnMount,
    StopWebSocketServer,
    UpdateMeta(HandlerMetadata),
    #[serde(skip)]
    SetGeneralStatus(String),
    #[serde(skip)]
    SetWebsocketStatus(WebSockerInternalState),
    #[serde(skip)]
    MarkTraceAsTimedOut(String),
    #[serde(skip)]
    ClearStatusMessage,
    #[serde(skip)]
    AddTrace(Trace),
    AddTraceError,
    ExpandAll,
    CollapseAll,
    ActivateBlock(ActiveBlock),
}

#[derive(Default)]
pub struct Services {
    websocket_client: Arc<Mutex<Client>>,
}

#[derive(Default)]
pub struct App {
    pub action_tx: Option<UnboundedSender<Action>>,
    pub components: Vec<Arc<Mutex<dyn Component>>>,
    pub services: Services,
    pub is_first_render: bool,
    pub logs: Vec<String>,
    pub mode: Mode,
    pub key_map: HashMap<KeyEvent, Action>,
    pub should_quit: bool,
}

impl App {
    pub fn new() -> Result<App, Box<dyn Error>> {
        let config = crate::config::Config::new()?;

        let home = Arc::new(Mutex::new(Home::new()?));

        let websocket_client = Arc::new(Mutex::new(Client::new()));

        let app = App {
            components: vec![home],
            services: Services { websocket_client },
            key_map: config.mapping.0,
            ..Self::default()
        };

        Ok(app)
    }

    fn register_action_handler(
        &mut self,
        tx: UnboundedSender<Action>,
    ) -> Result<(), Box<dyn Error>> {
        self.action_tx = Some(tx);
        Ok(())
    }

    pub async fn run(&mut self) -> Result<(), Box<dyn Error>> {
        // NOTE: Why we need this to be mutable?
        let (action_tx, mut action_rx) = mpsc::unbounded_channel();

        self.register_action_handler(action_tx.clone())?;

        self.services
            .websocket_client
            .lock()
            .await
            .register_action_handler(action_tx.clone())?;

        self.services.websocket_client.lock().await.start();

        let mut t = Tui::new();

        t.enter()?;

        for component in self.components.iter() {
            component
                .lock()
                .await
                .register_action_handler(action_tx.clone())?;
        }

        self.services.websocket_client.lock().await.init();

        let action_to_clone = self.action_tx.as_ref().unwrap().clone();

        tokio::spawn(async move {
            //TODO(vandosant) Handle possible Error from this Result
            let _ = client(Some(action_to_clone)).await;
        });

        loop {
            let event = t.next().await;

            if let Some(Event::Render) = event {
                for component in self.components.iter() {
                    let c = component.lock().await;
                    t.terminal.draw(|frame| {
                        let r = c.render(frame, frame.size());
                        if let Err(e) = r {
                            action_tx
                                .send(Action::Error(format!("Failed to draw: {:?}", e)))
                                .unwrap();
                        }
                    })?;
                }
            };

            if let Some(Event::OnMount) = event {
                for component in self.components.iter() {
                    if let Some(action) = component.lock().await.on_mount()? {
                        action_tx.send(action.clone())?;
                    }
                }
            };

            if let Some(Event::Key(key_event)) = event {
                if let Some(action) = self.key_map.get(&key_event) {
                    let action_with_value = match action {
                        Action::NavigateUp(None) => Action::NavigateUp(Some(key_event)),
                        Action::NavigateDown(None) => Action::NavigateDown(Some(key_event)),
                        Action::NavigateLeft(None) => Action::NavigateLeft(Some(key_event)),
                        Action::NavigateRight(None) => Action::NavigateRight(Some(key_event)),
                        _ => action.clone(),
                    };
                    action_tx.send(action_with_value.clone()).unwrap();
                }
            };

            for component in self.components.iter() {
                if let Some(action) = component.lock().await.handle_events(event)? {
                    action_tx.send(action.clone())?;
                }
            }

            // Consume all actions that have been broadcast
            while let Ok(action) = action_rx.try_recv() {
                if let Action::QuitApplication = action {
                    self.should_quit = true;
                }

                for component in self.components.iter() {
                    if let Some(action) = component.lock().await.update(action.clone())? {
                        action_tx.send(action.clone())?;
                    }
                }

                self.services
                    .websocket_client
                    .clone()
                    .lock()
                    .await
                    .update(action.clone());
            }

            if self.should_quit {
                break;
            }
        }

        t.exit()?;

        Ok(())
    }
}<|MERGE_RESOLUTION|>--- conflicted
+++ resolved
@@ -37,11 +37,9 @@
     Normal,
 }
 
-<<<<<<< HEAD
-#[derive(Clone, Copy, Default, Serialize, Deserialize, Eq, PartialEq, Debug)]
-=======
-#[derive(Clone, Copy, PartialEq, Debug, Eq, Serialize, Deserialize)]
+#[derive(Clone, Copy, Default, Debug, PartialEq, Eq, Serialize, Deserialize)]
 pub enum FilterScreen {
+    #[default]
     FilterMain,
     FilterMethod,
     FilterSource,
@@ -54,8 +52,7 @@
     }
 }
 
-#[derive(Clone, Copy, Default, PartialEq, Debug)]
->>>>>>> fa9a9a9e
+#[derive(Clone, Copy, Default, Debug, Eq, PartialEq, Serialize, Deserialize)]
 pub enum ActiveBlock {
     #[default]
     TracesBlock,
