use std::collections::BTreeSet;
use std::fmt::Display;
use std::hash::{Hash, Hasher};

use ratatui::widgets::ScrollbarState;
use tokio::task::AbortHandle;

use crate::mock::{
    TEST_JSON_1, TEST_JSON_10, TEST_JSON_11, TEST_JSON_12, TEST_JSON_13, TEST_JSON_14,
    TEST_JSON_15, TEST_JSON_16, TEST_JSON_17, TEST_JSON_18, TEST_JSON_2, TEST_JSON_3, TEST_JSON_4,
    TEST_JSON_5, TEST_JSON_6, TEST_JSON_7, TEST_JSON_8, TEST_JSON_9,
};
use crate::parser::parse_raw_trace;

#[derive(Clone, Copy, PartialEq, Debug)]
pub enum RequestDetailsPane {
    Query,
    Headers,
}

#[derive(Clone, Copy, PartialEq, Debug)]
pub enum ResponseDetailsPane {
    Body,
}

#[derive(Clone, Copy, PartialEq, Debug)]
pub enum ActiveBlock {
    NetworkRequests,
    RequestDetails,
    RequestBody,
    ResponseDetails,
    ResponseBody,
    RequestSummary,
    SearchQuery,
    Help,
}

#[derive(Clone, Copy, PartialEq, Debug)]
pub enum WsServerState {
    Closed,
    Open,
    HasConnections(usize),
}

#[derive(Clone, Debug)]
pub struct Request {
    pub id: String,
    pub timestamp: u64,
    pub method: http::method::Method,
    pub status: Option<http::status::StatusCode>,
    pub request_headers: http::HeaderMap,
    pub response_headers: http::HeaderMap,
    pub uri: String,
    pub duration: Option<u32>,
    pub request_body: Option<String>,
    pub response_body: Option<String>,
    pub pretty_response_body: Option<String>,
    pub pretty_response_body_lines: Option<usize>,
    pub pretty_request_body: Option<String>,
    pub pretty_request_body_lines: Option<usize>,
    pub http_version: Option<http::Version>,
}

impl PartialEq<Request> for Request {
    fn eq(&self, other: &Request) -> bool {
        self.id == *other.id
    }
}

impl Eq for Request {}

impl PartialOrd for Request {
    fn partial_cmp(&self, other: &Self) -> Option<std::cmp::Ordering> {
        Some(self.timestamp.cmp(&other.timestamp))
    }
}

impl Ord for Request {
    fn cmp(&self, other: &Self) -> std::cmp::Ordering {
        self.timestamp.cmp(&other.timestamp)
    }
}

impl Hash for Request {
    fn hash<H: Hasher>(&self, state: &mut H) {
        self.id.hash(state);
    }
}

impl Display for Request {
    fn fmt(&self, f: &mut std::fmt::Formatter<'_>) -> std::fmt::Result {
        write!(
            f,
            "ID: {:?}, Request URL: {:?}, method used: {:?}, response status is {:?}, time took: {:?} milliseconds.",
            self.id, self.uri, self.method, self.status, self.duration
        )
    }
}

pub struct UIState {
    pub index: usize,
    pub offset: usize,
    pub horizontal_offset: usize,
    pub scroll_state: ScrollbarState,
    pub horizontal_scroll_state: ScrollbarState,
}

pub struct App {
    pub active_block: ActiveBlock,
    pub request_details_block: RequestDetailsPane,
    pub response_details_block: ResponseDetailsPane,
    pub items: BTreeSet<Request>,
    pub selected_request_header_index: usize,
    pub selected_response_header_index: usize,
    pub selected_params_index: usize,
    pub ws_server_state: WsServerState,
    pub status_message: Option<String>,
    pub abort_handlers: Vec<AbortHandle>,
<<<<<<< HEAD
    pub search_query: String,
=======
    pub main: UIState,
    pub response_body: UIState,
    pub request_body: UIState,
>>>>>>> 5e250693
}

impl App {
    pub fn new() -> App {
        let mut items: BTreeSet<Request> = BTreeSet::new();

        vec![
            TEST_JSON_1,
            TEST_JSON_2,
            TEST_JSON_3,
            TEST_JSON_4,
            TEST_JSON_5,
            TEST_JSON_6,
            TEST_JSON_7,
            TEST_JSON_8,
            TEST_JSON_9,
            TEST_JSON_10,
            TEST_JSON_11,
            TEST_JSON_12,
            TEST_JSON_13,
            TEST_JSON_14,
            TEST_JSON_15,
            TEST_JSON_16,
            TEST_JSON_17,
            TEST_JSON_18,
        ]
        .iter()
        .map(|raw_json_string| parse_raw_trace(raw_json_string))
        .for_each(|x| match x {
            Ok(v) => {
                items.insert(v);
            }
            Err(err) => {
                println!(
                    "Something went wrong while parsing and inserting to the Tree, {:?}",
                    err
                )
            }
        });

        App {
            active_block: ActiveBlock::NetworkRequests,
            request_details_block: RequestDetailsPane::Headers,
            response_details_block: ResponseDetailsPane::Body,
            selected_params_index: 0,
            selected_request_header_index: 0,
            selected_response_header_index: 0,
            items,
            ws_server_state: WsServerState::Closed,
            status_message: None,
            abort_handlers: vec![],
<<<<<<< HEAD
            search_query: String::with_capacity(10),
=======
            main: UIState {
                offset: 0,
                // TODO: Move it back to 20. Just for dev purposes.
                index: 7,
                horizontal_offset: 0,
                scroll_state: ScrollbarState::default(),
                horizontal_scroll_state: ScrollbarState::default(),
            },
            response_body: UIState {
                offset: 0,
                index: 0,
                horizontal_offset: 0,
                scroll_state: ScrollbarState::default(),
                horizontal_scroll_state: ScrollbarState::default(),
            },
            request_body: UIState {
                offset: 0,
                index: 0,
                horizontal_offset: 0,
                scroll_state: ScrollbarState::default(),
                horizontal_scroll_state: ScrollbarState::default(),
            },
>>>>>>> 5e250693
        }
    }
}<|MERGE_RESOLUTION|>--- conflicted
+++ resolved
@@ -116,13 +116,10 @@
     pub ws_server_state: WsServerState,
     pub status_message: Option<String>,
     pub abort_handlers: Vec<AbortHandle>,
-<<<<<<< HEAD
     pub search_query: String,
-=======
     pub main: UIState,
     pub response_body: UIState,
     pub request_body: UIState,
->>>>>>> 5e250693
 }
 
 impl App {
@@ -174,9 +171,7 @@
             ws_server_state: WsServerState::Closed,
             status_message: None,
             abort_handlers: vec![],
-<<<<<<< HEAD
             search_query: String::with_capacity(10),
-=======
             main: UIState {
                 offset: 0,
                 // TODO: Move it back to 20. Just for dev purposes.
@@ -199,7 +194,6 @@
                 scroll_state: ScrollbarState::default(),
                 horizontal_scroll_state: ScrollbarState::default(),
             },
->>>>>>> 5e250693
         }
     }
 }