mod app;
mod consts;
mod handlers;
mod mock;
mod parser;
mod render;
mod utils;
mod wss;

use std::collections::HashMap;
use std::io;
use std::net::SocketAddr;
use std::sync::Arc;
use std::time::Duration;
use std::{error::Error, io::Stdout};

use crossterm::event::{self, Event, KeyCode};
use crossterm::terminal::{disable_raw_mode, EnterAlternateScreen, LeaveAlternateScreen};
use crossterm::{execute, terminal::enable_raw_mode};

use futures_channel::mpsc::{unbounded, UnboundedSender};
use ratatui::layout::Layout;
use ratatui::prelude::{Constraint, CrosstermBackend, Direction};
use ratatui::terminal::Terminal;

use tokio::net::TcpListener;
use tokio::sync::Mutex;
use tungstenite::Message;

use app::{App, WsServerState};
use handlers::{
    handle_back_tab, handle_down, handle_enter, handle_esc, handle_left, handle_pane_next,
    handle_pane_prev, handle_right, handle_search, handle_tab, handle_up, handle_yank,
};
use render::{
<<<<<<< HEAD
    render_footer, render_help, render_network_requests, render_request_block, render_request_body,
    render_request_summary, render_response_block, render_search,
=======
    render_footer, render_help, render_request_block, render_request_body, render_request_summary,
    render_response_block, render_traces,
>>>>>>> db4e8046
};
use utils::UIDispatchEvent;

use wss::handle_connection;

use self::app::Mode;
use self::handlers::{handle_delete_item, handle_go_to_end, handle_go_to_start, HandlerMetadata};
use self::mock::{
    TEST_JSON_1, TEST_JSON_10, TEST_JSON_11, TEST_JSON_12, TEST_JSON_13, TEST_JSON_14,
    TEST_JSON_15, TEST_JSON_16, TEST_JSON_17, TEST_JSON_18, TEST_JSON_2, TEST_JSON_3, TEST_JSON_4,
    TEST_JSON_5, TEST_JSON_6, TEST_JSON_7, TEST_JSON_8, TEST_JSON_9,
};
use self::parser::parse_raw_trace;
use self::render::{render_debug, render_response_body};
use self::utils::set_content_length;

type Tx = UnboundedSender<Message>;
type PeerMap = Arc<std::sync::Mutex<HashMap<SocketAddr, Tx>>>;

async fn insert_mock_data(app_raw: &Arc<Mutex<App>>) {
    let mut app = app_raw.lock().await;

    vec![
        TEST_JSON_1,
        TEST_JSON_2,
        TEST_JSON_3,
        TEST_JSON_4,
        TEST_JSON_5,
        TEST_JSON_6,
        TEST_JSON_7,
        TEST_JSON_8,
        TEST_JSON_9,
        TEST_JSON_10,
        TEST_JSON_11,
        TEST_JSON_12,
        TEST_JSON_13,
        TEST_JSON_14,
        TEST_JSON_15,
        TEST_JSON_16,
        TEST_JSON_17,
        TEST_JSON_18,
    ]
    .iter()
    .map(|raw_json_string| parse_raw_trace(raw_json_string))
    .for_each(|x| match x {
        Ok(v) => {
            app.items.insert(v);

            app.logs.push(String::from("Parsing successful."));
        }
        Err(err) => app.logs.push(format!(
            "Something went wrong while parsing and inserting to the Tree, {:?}",
            err
        )),
    });
}

#[tokio::main]
async fn main() -> Result<(), Box<dyn Error>> {
    let mut terminal = setup_terminal()?;

    let app = Arc::new(Mutex::new(App::new()));

    let app_for_ui = app.clone();

    let app_for_ws_server = app.clone();

    insert_mock_data(&app).await;

    let mode = app.lock().await.mode;

    if mode == Mode::Normal {
        start_ws_server(app_for_ws_server).await;

        start_ws_client(app);
    }

    terminal.clear()?;

    let _ = run(&mut terminal, &app_for_ui).await;

    restore_terminal(&mut terminal)?;
    Ok(())
}

async fn start_ws_server(app: Arc<Mutex<App>>) {
    let state = PeerMap::new(std::sync::Mutex::new(HashMap::new()));

    let addr = "127.0.0.1:9999";

    let try_socket = TcpListener::bind(addr).await;
    let listener = try_socket.expect("Failed to bind");

    app.lock().await.ws_server_state = WsServerState::Open;

    tokio::spawn(async move {
        while let Ok((stream, addr)) = listener.accept().await {
            tokio::spawn(handle_connection(state.clone(), stream, addr, app.clone()));
        }

        ()
    });
}

fn start_ws_client(app: Arc<Mutex<App>>) {
    tokio::spawn(async move {
        wss::client(&app).await;

        ()
    });
}

fn setup_terminal() -> Result<Terminal<CrosstermBackend<Stdout>>, Box<dyn Error>> {
    let mut stdout = io::stdout();
    enable_raw_mode()?;
    execute!(stdout, EnterAlternateScreen)?;
    Ok(Terminal::new(CrosstermBackend::new(stdout))?)
}

fn restore_terminal(
    terminal: &mut Terminal<CrosstermBackend<Stdout>>,
) -> Result<(), Box<dyn Error>> {
    disable_raw_mode()?;
    execute!(terminal.backend_mut(), LeaveAlternateScreen,)?;
    Ok(terminal.show_cursor()?)
}

async fn run(
    terminal: &mut Terminal<CrosstermBackend<Stdout>>,
    app_raw: &Arc<Mutex<App>>,
) -> Result<(), Box<dyn Error>> {
    let (tx, mut rx) = unbounded::<UIDispatchEvent>();

    let mut network_requests_height = 0;

    let mut response_body_requests_height = 0;
    let mut response_body_requests_width = 0;

    let mut request_body_requests_height = 0;
    let mut request_body_requests_width = 0;

    Ok(loop {
        let mut app = app_raw.lock().await;

        let loop_bounded_sender = tx.clone();

        terminal.draw(|frame| match app.active_block {
            app::ActiveBlock::Help => {
                let main_layout = Layout::default()
                    .direction(Direction::Vertical)
                    .margin(3)
                    .constraints([Constraint::Percentage(100)].as_ref())
                    .split(frame.size());

                render_help(&mut app, frame, main_layout[0]);
            }
            app::ActiveBlock::Debug => {
                let main_layout = Layout::default()
                    .direction(Direction::Vertical)
                    .margin(3)
                    .constraints([Constraint::Percentage(100)].as_ref())
                    .split(frame.size());

                render_debug(&mut app, frame, main_layout[0]);
            }
            _ => {
                let terminal_width = frame.size().width;

                if terminal_width > 200 {
                    let main_layout = Layout::default()
                        .direction(Direction::Vertical)
                        .margin(1)
<<<<<<< HEAD
                        .constraints(
                            [Constraint::Percentage(90), Constraint::Percentage(5)].as_ref(),
                        )
=======
                        .constraints([Constraint::Percentage(95), Constraint::Length(3)].as_ref())
>>>>>>> db4e8046
                        .split(frame.size());

                    let split_layout = Layout::default()
                        .direction(Direction::Horizontal)
                        .constraints(
                            [Constraint::Percentage(30), Constraint::Percentage(70)].as_ref(),
                        )
                        .split(main_layout[0]);

                    let details_layout = Layout::default()
                        .direction(Direction::Vertical)
                        .constraints(
                            [
                                Constraint::Length(3),
                                Constraint::Percentage(45),
                                Constraint::Percentage(45),
                            ]
                            .as_ref(),
                        )
                        .split(split_layout[1]);

                    let request_layout = Layout::default()
                        .direction(Direction::Horizontal)
                        .constraints(
                            [Constraint::Percentage(50), Constraint::Percentage(50)].as_ref(),
                        )
                        .split(details_layout[1]);

                    let response_layout = Layout::default()
                        .direction(Direction::Horizontal)
                        .constraints(
                            [Constraint::Percentage(50), Constraint::Percentage(50)].as_ref(),
                        )
                        .split(details_layout[2]);

                    render_request_block(&mut app, frame, request_layout[0]);
                    render_request_body(&mut app, frame, request_layout[1]);
                    render_traces(&mut app, frame, split_layout[0]);

                    render_request_summary(&mut app, frame, details_layout[0]);
                    render_response_block(&mut app, frame, response_layout[0]);
                    render_response_body(&mut app, frame, response_layout[1]);

                    render_footer(&mut app, frame, main_layout[1]);

<<<<<<< HEAD
                    render_search(&mut app, frame);
=======
                    response_body_requests_height = response_layout[1].height;
                    response_body_requests_width = response_layout[1].width;
                    network_requests_height = split_layout[0].height;
>>>>>>> db4e8046
                } else {
                    let main_layout = Layout::default()
                        .direction(Direction::Vertical)
                        .margin(1)
                        .constraints(
                            [
                                Constraint::Percentage(30),
                                Constraint::Min(3),
                                Constraint::Percentage(30),
                                Constraint::Percentage(30),
                                Constraint::Min(3),
                            ]
                            .as_ref(),
                        )
                        .split(frame.size());

                    let request_layout = Layout::default()
                        .direction(Direction::Horizontal)
                        .constraints(
                            [Constraint::Percentage(50), Constraint::Percentage(50)].as_ref(),
                        )
                        .split(main_layout[2]);

                    let response_layout = Layout::default()
                        .direction(Direction::Horizontal)
                        .constraints(
                            [Constraint::Percentage(50), Constraint::Percentage(50)].as_ref(),
                        )
                        .split(main_layout[3]);

                    render_request_block(&mut app, frame, request_layout[0]);
                    render_request_body(&mut app, frame, request_layout[1]);
                    render_traces(&mut app, frame, main_layout[0]);

                    render_request_summary(&mut app, frame, main_layout[1]);
                    render_response_block(&mut app, frame, response_layout[0]);
                    render_response_body(&mut app, frame, response_layout[1]);

                    render_search(&mut app, frame);
                    render_footer(&mut app, frame, main_layout[4]);

                    response_body_requests_height = response_layout[1].height;
                    response_body_requests_width = response_layout[1].width;

                    request_body_requests_height = request_layout[1].height;
                    request_body_requests_width = request_layout[1].width;

                    network_requests_height = main_layout[0].height;
                }
            }
        })?;

        match rx.try_next() {
            Ok(value) => match value {
                Some(event) => match event {
                    UIDispatchEvent::ClearStatusMessage => app.status_message = None,
                },
                None => {}
            },
            Err(_) => (),
        };

        if app.is_first_render {
            // NOTE: Index and offset needs to be set prior before we call `set_content_length`.
            app.main.index = 0;
            app.main.offset = 0;

            set_content_length(&mut app);

            app.main.scroll_state = app.main.scroll_state.content_length(app.items.len() as u16);

            app.is_first_render = false;
        }

        if event::poll(Duration::from_millis(250))? {
            if let Event::Key(key) = event::read()? {
<<<<<<< HEAD
                if app.active_block == app::ActiveBlock::SearchQuery {
                  handle_search(&mut app, key);
                } else {
                    let metadata = HandlerMetadata {
                        main_height: network_requests_height,
                        response_body_rectangle_height: response_body_requests_height,
                        response_body_rectangle_width: response_body_requests_width,
                    };

                    match key.code {
                        KeyCode::Char('q') => match app.active_block {
                            app::ActiveBlock::Help => {
                                app.active_block = app::ActiveBlock::NetworkRequests
                            }
                            _ => {
                                break;
                            }
                        },
                        KeyCode::Tab => handle_tab(&mut app, key),
                        KeyCode::Char('?') => {
                            app.active_block = app::ActiveBlock::Help;
=======
                let metadata = HandlerMetadata {
                    main_height: network_requests_height,
                    response_body_rectangle_height: response_body_requests_height,
                    response_body_rectangle_width: response_body_requests_width,
                    request_body_rectangle_width: request_body_requests_width,
                    request_body_rectangle_height: request_body_requests_height,
                };

                match key.code {
                    KeyCode::Char('q') => match app.active_block {
                        app::ActiveBlock::Help | app::ActiveBlock::Debug => {
                            app.active_block =
                                app.previous_block.unwrap_or(app::ActiveBlock::TracesBlock);

                            app.previous_block = None;
>>>>>>> db4e8046
                        }
                        KeyCode::Char('y') => handle_yank(&mut app, key, loop_bounded_sender),
                        KeyCode::BackTab => handle_back_tab(&mut app, key),
                        KeyCode::Char(']') | KeyCode::PageUp => handle_pane_next(&mut app, key),
                        KeyCode::Char('[') | KeyCode::PageDown => handle_pane_prev(&mut app, key),
                        KeyCode::Char('/') => handle_search(&mut app, key),
                        KeyCode::Enter => handle_enter(&mut app, key),
                        KeyCode::Esc => handle_esc(&mut app, key),
                        KeyCode::Up | KeyCode::Char('k') => {
                            handle_up(&mut app, key, metadata);
                        },
                        KeyCode::Down | KeyCode::Char('j') => {
                            handle_down(&mut app, key, metadata);
                        }
<<<<<<< HEAD
                        KeyCode::Left | KeyCode::Char('h') => {
                            handle_left(&mut app, key, metadata);
                        }
                        KeyCode::Right | KeyCode::Char('l') => {
                            handle_right(&mut app, key, metadata);
                        },
                        _ => {},
=======
                    },
                    KeyCode::Tab => handle_tab(&mut app, key),
                    KeyCode::Char('?') => {
                        app.previous_block = Some(app.active_block);

                        app.active_block = app::ActiveBlock::Help;
                    }
                    KeyCode::Char('p') => {
                        app.previous_block = Some(app.active_block);

                        app.active_block = app::ActiveBlock::Debug;
                    }
                    KeyCode::Char('d') => handle_delete_item(&mut app, key),
                    KeyCode::Char('y') => handle_yank(&mut app, key, loop_bounded_sender),
                    KeyCode::Char('>') => handle_go_to_end(&mut app, key, metadata),
                    KeyCode::Char('<') => handle_go_to_start(&mut app, key, metadata),
                    KeyCode::BackTab => handle_back_tab(&mut app, key),
                    KeyCode::Char(']') | KeyCode::PageUp => handle_pane_next(&mut app, key),
                    KeyCode::Char('[') | KeyCode::PageDown => handle_pane_prev(&mut app, key),
                    KeyCode::Enter => handle_enter(&mut app, key),
                    KeyCode::Esc => handle_esc(&mut app, key),
                    KeyCode::Up | KeyCode::Char('k') => {
                        handle_up(&mut app, key, metadata);
                    }
                    KeyCode::Down | KeyCode::Char('j') => {
                        handle_down(&mut app, key, metadata);
                    }
                    KeyCode::Left | KeyCode::Char('h') | KeyCode::Char('H') => {
                        handle_left(&mut app, key, metadata);
                    }
                    KeyCode::Right | KeyCode::Char('l') | KeyCode::Char('L') => {
                        handle_right(&mut app, key, metadata);
>>>>>>> db4e8046
                    }
                }
            }
        }
    })
}<|MERGE_RESOLUTION|>--- conflicted
+++ resolved
@@ -33,13 +33,8 @@
     handle_pane_prev, handle_right, handle_search, handle_tab, handle_up, handle_yank,
 };
 use render::{
-<<<<<<< HEAD
-    render_footer, render_help, render_network_requests, render_request_block, render_request_body,
-    render_request_summary, render_response_block, render_search,
-=======
     render_footer, render_help, render_request_block, render_request_body, render_request_summary,
-    render_response_block, render_traces,
->>>>>>> db4e8046
+    render_response_block, render_search, render_traces,
 };
 use utils::UIDispatchEvent;
 
@@ -212,13 +207,7 @@
                     let main_layout = Layout::default()
                         .direction(Direction::Vertical)
                         .margin(1)
-<<<<<<< HEAD
-                        .constraints(
-                            [Constraint::Percentage(90), Constraint::Percentage(5)].as_ref(),
-                        )
-=======
                         .constraints([Constraint::Percentage(95), Constraint::Length(3)].as_ref())
->>>>>>> db4e8046
                         .split(frame.size());
 
                     let split_layout = Layout::default()
@@ -264,13 +253,11 @@
 
                     render_footer(&mut app, frame, main_layout[1]);
 
-<<<<<<< HEAD
                     render_search(&mut app, frame);
-=======
+
                     response_body_requests_height = response_layout[1].height;
                     response_body_requests_width = response_layout[1].width;
                     network_requests_height = split_layout[0].height;
->>>>>>> db4e8046
                 } else {
                     let main_layout = Layout::default()
                         .direction(Direction::Vertical)
@@ -347,20 +334,23 @@
 
         if event::poll(Duration::from_millis(250))? {
             if let Event::Key(key) = event::read()? {
-<<<<<<< HEAD
+                let metadata = HandlerMetadata {
+                    main_height: network_requests_height,
+                    response_body_rectangle_height: response_body_requests_height,
+                    response_body_rectangle_width: response_body_requests_width,
+                    request_body_rectangle_width: request_body_requests_width,
+                    request_body_rectangle_height: request_body_requests_height,
+                };
                 if app.active_block == app::ActiveBlock::SearchQuery {
                   handle_search(&mut app, key);
                 } else {
-                    let metadata = HandlerMetadata {
-                        main_height: network_requests_height,
-                        response_body_rectangle_height: response_body_requests_height,
-                        response_body_rectangle_width: response_body_requests_width,
-                    };
-
                     match key.code {
                         KeyCode::Char('q') => match app.active_block {
-                            app::ActiveBlock::Help => {
-                                app.active_block = app::ActiveBlock::NetworkRequests
+                            app::ActiveBlock::Help | app::ActiveBlock::Debug => {
+                                app.active_block =
+                                    app.previous_block.unwrap_or(app::ActiveBlock::TracesBlock);
+
+                                app.previous_block = None;
                             }
                             _ => {
                                 break;
@@ -368,26 +358,19 @@
                         },
                         KeyCode::Tab => handle_tab(&mut app, key),
                         KeyCode::Char('?') => {
+                            app.previous_block = Some(app.active_block);
+
                             app.active_block = app::ActiveBlock::Help;
-=======
-                let metadata = HandlerMetadata {
-                    main_height: network_requests_height,
-                    response_body_rectangle_height: response_body_requests_height,
-                    response_body_rectangle_width: response_body_requests_width,
-                    request_body_rectangle_width: request_body_requests_width,
-                    request_body_rectangle_height: request_body_requests_height,
-                };
-
-                match key.code {
-                    KeyCode::Char('q') => match app.active_block {
-                        app::ActiveBlock::Help | app::ActiveBlock::Debug => {
-                            app.active_block =
-                                app.previous_block.unwrap_or(app::ActiveBlock::TracesBlock);
-
-                            app.previous_block = None;
->>>>>>> db4e8046
-                        }
+                        }
+                        KeyCode::Char('p') => {
+                            app.previous_block = Some(app.active_block);
+
+                            app.active_block = app::ActiveBlock::Debug;
+                        }
+                        KeyCode::Char('d') => handle_delete_item(&mut app, key),
                         KeyCode::Char('y') => handle_yank(&mut app, key, loop_bounded_sender),
+                        KeyCode::Char('>') => handle_go_to_end(&mut app, key, metadata),
+                        KeyCode::Char('<') => handle_go_to_start(&mut app, key, metadata),
                         KeyCode::BackTab => handle_back_tab(&mut app, key),
                         KeyCode::Char(']') | KeyCode::PageUp => handle_pane_next(&mut app, key),
                         KeyCode::Char('[') | KeyCode::PageDown => handle_pane_prev(&mut app, key),
@@ -396,52 +379,17 @@
                         KeyCode::Esc => handle_esc(&mut app, key),
                         KeyCode::Up | KeyCode::Char('k') => {
                             handle_up(&mut app, key, metadata);
-                        },
+                        }
                         KeyCode::Down | KeyCode::Char('j') => {
                             handle_down(&mut app, key, metadata);
                         }
-<<<<<<< HEAD
-                        KeyCode::Left | KeyCode::Char('h') => {
+                        KeyCode::Left | KeyCode::Char('h') | KeyCode::Char('H') => {
                             handle_left(&mut app, key, metadata);
                         }
-                        KeyCode::Right | KeyCode::Char('l') => {
+                        KeyCode::Right | KeyCode::Char('l') | KeyCode::Char('L') => {
                             handle_right(&mut app, key, metadata);
-                        },
-                        _ => {},
-=======
-                    },
-                    KeyCode::Tab => handle_tab(&mut app, key),
-                    KeyCode::Char('?') => {
-                        app.previous_block = Some(app.active_block);
-
-                        app.active_block = app::ActiveBlock::Help;
-                    }
-                    KeyCode::Char('p') => {
-                        app.previous_block = Some(app.active_block);
-
-                        app.active_block = app::ActiveBlock::Debug;
-                    }
-                    KeyCode::Char('d') => handle_delete_item(&mut app, key),
-                    KeyCode::Char('y') => handle_yank(&mut app, key, loop_bounded_sender),
-                    KeyCode::Char('>') => handle_go_to_end(&mut app, key, metadata),
-                    KeyCode::Char('<') => handle_go_to_start(&mut app, key, metadata),
-                    KeyCode::BackTab => handle_back_tab(&mut app, key),
-                    KeyCode::Char(']') | KeyCode::PageUp => handle_pane_next(&mut app, key),
-                    KeyCode::Char('[') | KeyCode::PageDown => handle_pane_prev(&mut app, key),
-                    KeyCode::Enter => handle_enter(&mut app, key),
-                    KeyCode::Esc => handle_esc(&mut app, key),
-                    KeyCode::Up | KeyCode::Char('k') => {
-                        handle_up(&mut app, key, metadata);
-                    }
-                    KeyCode::Down | KeyCode::Char('j') => {
-                        handle_down(&mut app, key, metadata);
-                    }
-                    KeyCode::Left | KeyCode::Char('h') | KeyCode::Char('H') => {
-                        handle_left(&mut app, key, metadata);
-                    }
-                    KeyCode::Right | KeyCode::Char('l') | KeyCode::Char('L') => {
-                        handle_right(&mut app, key, metadata);
->>>>>>> db4e8046
+                        }
+                        _ => {}
                     }
                 }
             }
