mod app;
mod config;
mod consts;
mod handlers;
mod mock;
mod parser;
mod render;
mod tui;
mod utils;
mod wss;

<<<<<<< HEAD
use std::collections::HashMap;
use std::net::SocketAddr;
=======
use std::io;
>>>>>>> 007e35a5
use std::sync::Arc;
use std::error::Error;

use crossterm::event::KeyCode;

use futures_channel::mpsc::{unbounded, UnboundedReceiver, UnboundedSender};
use ratatui::layout::Layout;
use ratatui::prelude::{Constraint, CrosstermBackend, Direction};

<<<<<<< HEAD
use tokio::{net::TcpListener, sync::Mutex};
use tungstenite::Message;

use app::{Action, App, AppDispatch, WsServerState};
=======
use tokio::sync::Mutex;

use app::{App, AppDispatch};
>>>>>>> 007e35a5
use handlers::{
    handle_back_tab, handle_down, handle_enter, handle_esc, handle_left, handle_pane_next,
    handle_pane_prev, handle_right, handle_tab, handle_up, handle_yank,
};
use render::{
    render_footer, render_help, render_request_block, render_request_body, render_request_summary,
    render_response_block, render_search, render_traces,
};
<<<<<<< HEAD

use wss::handle_connection;
=======
>>>>>>> 007e35a5

use self::app::Mode;
use self::handlers::{handle_delete_item, handle_go_to_end, handle_go_to_start, HandlerMetadata};
use self::mock::{
    TEST_JSON_1, TEST_JSON_10, TEST_JSON_11, TEST_JSON_12, TEST_JSON_13, TEST_JSON_14,
    TEST_JSON_15, TEST_JSON_16, TEST_JSON_17, TEST_JSON_18, TEST_JSON_2, TEST_JSON_3, TEST_JSON_4,
    TEST_JSON_5, TEST_JSON_6, TEST_JSON_7, TEST_JSON_8, TEST_JSON_9,
};
use self::parser::parse_raw_trace;
use self::render::{render_debug, render_response_body};
use self::utils::set_content_length;

async fn insert_mock_data(app_raw: &Arc<Mutex<App>>) {
    let mut app = app_raw.lock().await;

    vec![
        TEST_JSON_1,
        TEST_JSON_2,
        TEST_JSON_3,
        TEST_JSON_4,
        TEST_JSON_5,
        TEST_JSON_6,
        TEST_JSON_7,
        TEST_JSON_8,
        TEST_JSON_9,
        TEST_JSON_10,
        TEST_JSON_11,
        TEST_JSON_12,
        TEST_JSON_13,
        TEST_JSON_14,
        TEST_JSON_15,
        TEST_JSON_16,
        TEST_JSON_17,
        TEST_JSON_18,
    ]
    .iter()
    .map(|raw_json_string| parse_raw_trace(raw_json_string))
    .for_each(|x| match x {
        Ok(v) => match v {
            parser::Payload::Trace(trace) => {
                app.items.insert(trace);
            }

            _ => {}
        },
        Err(err) => app.logs.push(format!(
            "Something went wrong while parsing and inserting to the Tree, {:?}",
            err
        )),
    });
}

pub enum TraceTimeoutPayload {
    MarkForTimeout(String),
}

pub struct WebSocketClientState {
    open: bool,
}

#[tokio::main]
async fn main() -> Result<(), Box<dyn Error>> {
    let app_instance = App::new()?;
    let app = Arc::new(Mutex::new(app_instance));

    let ui_client = Arc::new(Mutex::new(WebSocketClientState { open: false }));

    let (tx, mut rx) = unbounded::<AppDispatch>();

    let app_for_ui = app.clone();

    insert_mock_data(&app).await;

    let mode = app.lock().await.mode;

    let ws_client_sender = tx.clone();

    if mode == Mode::Normal {
        app.lock().await.collector_server.start().await;

        start_ws_client(app, ws_client_sender);
        ui_client.lock().await.open = true;
    }

<<<<<<< HEAD
    run(&app_for_ui, &mut rx, tx).await?;
=======
    terminal.clear()?;

    let _ = run(&mut terminal, &app_for_ui, &mut rx, tx, ui_client.clone()).await;
>>>>>>> 007e35a5

    Ok(())
}

fn start_ws_client(app: Arc<Mutex<App>>, tx: UnboundedSender<AppDispatch>) {
    tokio::spawn(async move {
        wss::client(&app, tx).await;

        ()
    });
}

fn map_event(app: &mut App, event: Option<tui::Event>) -> Result<Option<Action>, Box<dyn Error>> {
    match event {
        Some(tui::Event::Key(key)) => {
            // TODO: handle multiple modes (like for search)
            if app.active_block == app::ActiveBlock::SearchQuery {
                match key.code {
                    KeyCode::Enter | KeyCode::Esc => return Ok(Some(Action::ExitSearch)),
                    KeyCode::Backspace => return Ok(Some(Action::DeleteSearchQuery)),
                    KeyCode::Char(char) => return Ok(Some(Action::UpdateSearchQuery(char))),
                    _ => return Ok(None),
                }
            }
            let action = match key.code {
                KeyCode::Char('q') => Action::Quit,
                KeyCode::Char('?') => Action::Help,
                KeyCode::Char('p') => Action::ToggleDebug,
                KeyCode::Char('d') => Action::DeleteItem,
                KeyCode::Char('y') => Action::CopyToClipBoard,
                KeyCode::Char('>') => Action::GoToEnd,
                KeyCode::Char('<') => Action::GoToStart,
                KeyCode::Tab => Action::NextSection,
                KeyCode::BackTab => Action::PreviousSection,
                KeyCode::Char(']') | KeyCode::PageUp => Action::NextPane,
                KeyCode::Char('[') | KeyCode::PageDown => Action::PreviousPane,
                KeyCode::Char('/') => Action::NewSearch,
                KeyCode::Enter => Action::ShowTraceDetails,
                KeyCode::Esc => Action::FocusOnTraces,
                KeyCode::Up | KeyCode::Char('k') => Action::NavigateUp(Some(key)),
                KeyCode::Down | KeyCode::Char('j') => Action::NavigateDown(Some(key)),
                KeyCode::Left | KeyCode::Char('h') | KeyCode::Char('H') => Action::NavigateLeft(Some(key)),
                KeyCode::Right | KeyCode::Char('l') | KeyCode::Char('L') => Action::NavigateRight(Some(key)),
                _ => return Ok(None),
            };
            return Ok(Some(action));
        },
        _ => Ok(None),
    }
}

fn update(
    app: &mut App,
    action: Option<Action>,
    sender: UnboundedSender<AppDispatch>,
) {
    let metadata = HandlerMetadata {
        main_height: app.main.height,
        response_body_rectangle_height: app.response_body.height,
        response_body_rectangle_width: app.response_body.width,
        request_body_rectangle_height: app.request_body.height,
        request_body_rectangle_width: app.request_body.width,
    };

    if let Some(a) = action {
        match a {
            Action::Quit => match app.active_block {
                app::ActiveBlock::Help | app::ActiveBlock::Debug => {
                    app.active_block =
                        app.previous_block.unwrap_or(app::ActiveBlock::TracesBlock);

                    app.previous_block = None;
                }
                _ => app.should_quit = true,
            },
            Action::NextSection => handle_tab(app),
            Action::Help => handlers::handle_help(app),
            Action::ToggleDebug => handlers::handle_debug(app),
            Action::DeleteItem => handle_delete_item(app),
            Action::CopyToClipBoard => handle_yank(app, sender),
            Action::GoToEnd => handle_go_to_end(app, metadata),
            Action::GoToStart => handle_go_to_start(app),
            Action::PreviousSection => handle_back_tab(app),
            Action::NextPane => handle_pane_next(app),
            Action::PreviousPane => handle_pane_prev(app),
            Action::NewSearch => handlers::handle_new_search(app),
            Action::UpdateSearchQuery(c) => handlers::handle_search_push(app, c),
            Action::DeleteSearchQuery => handlers::handle_search_pop(app),
            Action::ExitSearch => handlers::handle_search_exit(app),
            Action::ShowTraceDetails => handle_enter(app),
            Action::FocusOnTraces => handle_esc(app),
            Action::NavigateUp(Some(key)) => handle_up(app, key, metadata),
            Action::NavigateDown(Some(key)) => handle_down(app, key, metadata),
            Action::NavigateLeft(Some(key)) => handle_left(app, key, metadata),
            Action::NavigateRight(Some(key)) => handle_right(app, key, metadata),
            Action::NavigateUp(None) => {},
            Action::NavigateDown(None) => {},
            Action::NavigateLeft(None) => {},
            Action::NavigateRight(None) => {},
        }
    }
}

pub type Frame<'a> = ratatui::Frame<'a, CrosstermBackend<std::io::Stdout>>;

fn render(
    frame: &mut Frame<'_>,
    app: &mut App,
) {
    match app.active_block {
        app::ActiveBlock::Help => {
            let main_layout = Layout::default()
                .direction(Direction::Vertical)
                .margin(3)
                .constraints([Constraint::Percentage(100)].as_ref())
                .split(frame.size());

            render_help(app, frame, main_layout[0]);
        }
        app::ActiveBlock::Debug => {
            let main_layout = Layout::default()
                .direction(Direction::Vertical)
                .margin(3)
                .constraints([Constraint::Percentage(100)].as_ref())
                .split(frame.size());

            render_debug(app, frame, main_layout[0]);
        }
        _ => {
            let terminal_width = frame.size().width;

            if terminal_width > 200 {
                let main_layout = Layout::default()
                    .direction(Direction::Vertical)
                    .margin(1)
                    .constraints([Constraint::Percentage(95), Constraint::Length(3)].as_ref())
                    .split(frame.size());

                let split_layout = Layout::default()
                    .direction(Direction::Horizontal)
                    .constraints(
                        [Constraint::Percentage(30), Constraint::Percentage(70)].as_ref(),
                    )
                    .split(main_layout[0]);

                let details_layout = Layout::default()
                    .direction(Direction::Vertical)
                    .constraints(
                        [
                            Constraint::Length(3),
                            Constraint::Percentage(45),
                            Constraint::Percentage(45),
                        ]
                        .as_ref(),
                    )
                    .split(split_layout[1]);

                let request_layout = Layout::default()
                    .direction(Direction::Horizontal)
                    .constraints(
                        [Constraint::Percentage(50), Constraint::Percentage(50)].as_ref(),
                    )
                    .split(details_layout[1]);

                let response_layout = Layout::default()
                    .direction(Direction::Horizontal)
                    .constraints(
                        [Constraint::Percentage(50), Constraint::Percentage(50)].as_ref(),
                    )
                    .split(details_layout[2]);

                render_request_block(app, frame, request_layout[0]);
                render_request_body(app, frame, request_layout[1]);
                render_traces(app, frame, split_layout[0]);

                render_request_summary(app, frame, details_layout[0]);
                render_response_block(app, frame, response_layout[0]);
                render_response_body(app, frame, response_layout[1]);

                render_footer(app, frame, main_layout[1]);

                render_search(app, frame);

                app.response_body.height = response_layout[1].height;
                app.response_body.width = response_layout[1].width;
                app.main.height = split_layout[0].height;
            } else {
                let main_layout = Layout::default()
                    .direction(Direction::Vertical)
                    .margin(1)
                    .constraints(
                        [
                            Constraint::Percentage(30),
                            Constraint::Min(3),
                            Constraint::Percentage(30),
                            Constraint::Percentage(30),
                            Constraint::Min(3),
                        ]
                        .as_ref(),
                    )
                    .split(frame.size());

                let request_layout = Layout::default()
                    .direction(Direction::Horizontal)
                    .constraints(
                        [Constraint::Percentage(50), Constraint::Percentage(50)].as_ref(),
                    )
                    .split(main_layout[2]);

                let response_layout = Layout::default()
                    .direction(Direction::Horizontal)
                    .constraints(
                        [Constraint::Percentage(50), Constraint::Percentage(50)].as_ref(),
                    )
                    .split(main_layout[3]);

                render_request_block(app, frame, request_layout[0]);
                render_request_body(app, frame, request_layout[1]);
                render_traces(app, frame, main_layout[0]);

                render_request_summary(app, frame, main_layout[1]);
                render_response_block(app, frame, response_layout[0]);
                render_response_body(app, frame, response_layout[1]);

                render_search(app, frame);
                render_footer(app, frame, main_layout[4]);

                app.response_body.height = response_layout[1].height;
                app.response_body.width = response_layout[1].width;

                app.request_body.height = request_layout[1].height;
                app.request_body.width = request_layout[1].width;

                app.main.height = main_layout[0].height;
            }
        }
    };
}

async fn run(
    app_raw: &Arc<Mutex<App>>,
    receiver: &mut UnboundedReceiver<AppDispatch>,
    sender: UnboundedSender<AppDispatch>,
    ui_client: Arc<Mutex<WebSocketClientState>>,
) -> Result<(), Box<dyn Error>> {
    let mut t = tui::Tui::new();
    t.enter()?;

    loop {
        let mut app = app_raw.lock().await;

        let loop_bounded_sender = sender.clone();

        let event = t.next().await;

        if let Some(tui::Event::Render) = event.clone() {
            t.terminal.draw(|frame| {
                render(frame, &mut app);
            })?;
        };

        match receiver.try_next() {
            Ok(value) => match value {
                Some(event) => match event {
                    AppDispatch::MarkTraceAsTimedOut(id) => {
                        app.dispatch(AppDispatch::MarkTraceAsTimedOut(id))
                    }
                    AppDispatch::ClearStatusMessage => {
                        app.status_message = None;
                    }
                },
                None => {}
            },
            Err(_) => {}
        };

        if app.is_first_render {
            // NOTE: Index and offset needs to be set prior before we call `set_content_length`.
            app.main.index = 0;
            app.main.offset = 0;

            set_content_length(&mut app);

            app.main.scroll_state = app.main.scroll_state.content_length(app.items.len() as u16);

            app.is_first_render = false;
        }

<<<<<<< HEAD
        let action = map_event(&mut app, event)?;

        update(&mut app, action, loop_bounded_sender);

        if app.should_quit {
            break;
=======
        if event::poll(Duration::from_millis(250))? {
            if let Event::Key(key) = event::read()? {
                let metadata = HandlerMetadata {
                    main_height: network_requests_height,
                    response_body_rectangle_height: response_body_requests_height,
                    response_body_rectangle_width: response_body_requests_width,
                    request_body_rectangle_width: request_body_requests_width,
                    request_body_rectangle_height: request_body_requests_height,
                };
                if app.active_block == app::ActiveBlock::SearchQuery {
                    handle_search(&mut app, key);
                } else {
                    match key.code {
                        KeyCode::Char('q') => match app.active_block {
                            app::ActiveBlock::Help | app::ActiveBlock::Debug => {
                                app.active_block =
                                    app.previous_block.unwrap_or(app::ActiveBlock::TracesBlock);

                                app.previous_block = None;
                            }
                            _ => {
                                break;
                            }
                        },
                        KeyCode::Tab => handle_tab(&mut app, key),
                        KeyCode::Char('x') => {
                            let collector_server = &mut app.collector_server;

                            let _ = collector_server.stop().await;

                            ui_client.lock().await.open = false;
                        }
                        KeyCode::Char('X') => {
                            let cloned_app_state = app_raw.clone();

                            app.collector_server.start().await;

                            if !ui_client.lock().await.open {
                                start_ws_client(cloned_app_state, loop_bounded_sender.clone());

                                ui_client.lock().await.open = true;
                            }
                        }
                        KeyCode::Char('?') => {
                            app.previous_block = Some(app.active_block);

                            app.active_block = app::ActiveBlock::Help;
                        }
                        KeyCode::Char('p') => {
                            app.previous_block = Some(app.active_block);

                            app.active_block = app::ActiveBlock::Debug;
                        }
                        KeyCode::Char('d') => handle_delete_item(&mut app, key),
                        KeyCode::Char('y') => handle_yank(&mut app, key, loop_bounded_sender),
                        KeyCode::Char('>') => handle_go_to_end(&mut app, key, metadata),
                        KeyCode::Char('<') => handle_go_to_start(&mut app, key, metadata),
                        KeyCode::BackTab => handle_back_tab(&mut app, key),
                        KeyCode::Char(']') | KeyCode::PageUp => handle_pane_next(&mut app, key),
                        KeyCode::Char('[') | KeyCode::PageDown => handle_pane_prev(&mut app, key),
                        KeyCode::Char('/') => handle_search(&mut app, key),
                        KeyCode::Enter => handle_enter(&mut app, key),
                        KeyCode::Esc => handle_esc(&mut app, key),
                        KeyCode::Up | KeyCode::Char('k') => {
                            handle_up(&mut app, key, metadata);
                        }
                        KeyCode::Down | KeyCode::Char('j') => {
                            handle_down(&mut app, key, metadata);
                        }
                        KeyCode::Left | KeyCode::Char('h') | KeyCode::Char('H') => {
                            handle_left(&mut app, key, metadata);
                        }
                        KeyCode::Right | KeyCode::Char('l') | KeyCode::Char('L') => {
                            handle_right(&mut app, key, metadata);
                        }
                        _ => {}
                    }
                }
            }
>>>>>>> 007e35a5
        }
    }

    t.exit()?;

    Ok(())
}<|MERGE_RESOLUTION|>--- conflicted
+++ resolved
@@ -9,12 +9,6 @@
 mod utils;
 mod wss;
 
-<<<<<<< HEAD
-use std::collections::HashMap;
-use std::net::SocketAddr;
-=======
-use std::io;
->>>>>>> 007e35a5
 use std::sync::Arc;
 use std::error::Error;
 
@@ -24,16 +18,9 @@
 use ratatui::layout::Layout;
 use ratatui::prelude::{Constraint, CrosstermBackend, Direction};
 
-<<<<<<< HEAD
-use tokio::{net::TcpListener, sync::Mutex};
-use tungstenite::Message;
-
-use app::{Action, App, AppDispatch, WsServerState};
-=======
 use tokio::sync::Mutex;
 
-use app::{App, AppDispatch};
->>>>>>> 007e35a5
+use app::{Action, App, AppDispatch};
 use handlers::{
     handle_back_tab, handle_down, handle_enter, handle_esc, handle_left, handle_pane_next,
     handle_pane_prev, handle_right, handle_tab, handle_up, handle_yank,
@@ -42,11 +29,6 @@
     render_footer, render_help, render_request_block, render_request_body, render_request_summary,
     render_response_block, render_search, render_traces,
 };
-<<<<<<< HEAD
-
-use wss::handle_connection;
-=======
->>>>>>> 007e35a5
 
 use self::app::Mode;
 use self::handlers::{handle_delete_item, handle_go_to_end, handle_go_to_start, HandlerMetadata};
@@ -131,13 +113,7 @@
         ui_client.lock().await.open = true;
     }
 
-<<<<<<< HEAD
-    run(&app_for_ui, &mut rx, tx).await?;
-=======
-    terminal.clear()?;
-
-    let _ = run(&mut terminal, &app_for_ui, &mut rx, tx, ui_client.clone()).await;
->>>>>>> 007e35a5
+    run(&app_for_ui, &mut rx, tx, ui_client.clone()).await?;
 
     Ok(())
 }
@@ -181,6 +157,8 @@
                 KeyCode::Down | KeyCode::Char('j') => Action::NavigateDown(Some(key)),
                 KeyCode::Left | KeyCode::Char('h') | KeyCode::Char('H') => Action::NavigateLeft(Some(key)),
                 KeyCode::Right | KeyCode::Char('l') | KeyCode::Char('L') => Action::NavigateRight(Some(key)),
+                KeyCode::Char('X') => Action::StopWebSocketServer,
+                KeyCode::Char('x') => Action::StartWebSocketServer,
                 _ => return Ok(None),
             };
             return Ok(Some(action));
@@ -189,11 +167,14 @@
     }
 }
 
-fn update(
-    app: &mut App,
+async fn update(
+    app_mutex: Arc<Mutex<App>>,
+    ui_client: &mut WebSocketClientState,
     action: Option<Action>,
     sender: UnboundedSender<AppDispatch>,
 ) {
+    let app = app_mutex.get_mut();
+
     let metadata = HandlerMetadata {
         main_height: app.main.height,
         response_body_rectangle_height: app.response_body.height,
@@ -229,6 +210,21 @@
             Action::ExitSearch => handlers::handle_search_exit(app),
             Action::ShowTraceDetails => handle_enter(app),
             Action::FocusOnTraces => handle_esc(app),
+            Action::StopWebSocketServer => {
+                tokio::spawn(async move {
+                    let app = app_mutex.clone();
+                    app.lock().await.collector_server.start().await;
+                    if !ui_client.open {
+                        ui_client.open = true;
+                    }
+                });
+            },
+            Action::StartWebSocketServer => {
+                tokio::spawn(async move {
+                    app.collector_server.stop().await;
+                    ui_client.open = false;
+                });
+            },
             Action::NavigateUp(Some(key)) => handle_up(app, key, metadata),
             Action::NavigateDown(Some(key)) => handle_down(app, key, metadata),
             Action::NavigateLeft(Some(key)) => handle_left(app, key, metadata),
@@ -375,25 +371,35 @@
             }
         }
     };
+    if app.is_first_render {
+        // NOTE: Index and offset needs to be set prior before we call `set_content_length`.
+        app.main.index = 0;
+        app.main.offset = 0;
+
+        set_content_length(&mut app);
+
+        app.main.scroll_state = app.main.scroll_state.content_length(app.items.len() as u16);
+
+        app.is_first_render = false;
+    }
 }
 
 async fn run(
     app_raw: &Arc<Mutex<App>>,
     receiver: &mut UnboundedReceiver<AppDispatch>,
     sender: UnboundedSender<AppDispatch>,
-    ui_client: Arc<Mutex<WebSocketClientState>>,
+    ui_client_raw: Arc<Mutex<WebSocketClientState>>,
 ) -> Result<(), Box<dyn Error>> {
     let mut t = tui::Tui::new();
     t.enter()?;
 
     loop {
-        let mut app = app_raw.lock().await;
-
         let loop_bounded_sender = sender.clone();
 
         let event = t.next().await;
 
         if let Some(tui::Event::Render) = event.clone() {
+            let mut app = app_raw.lock().await;
             t.terminal.draw(|frame| {
                 render(frame, &mut app);
             })?;
@@ -403,9 +409,11 @@
             Ok(value) => match value {
                 Some(event) => match event {
                     AppDispatch::MarkTraceAsTimedOut(id) => {
+                        let mut app = app_raw.lock().await;
                         app.dispatch(AppDispatch::MarkTraceAsTimedOut(id))
                     }
                     AppDispatch::ClearStatusMessage => {
+                        let mut app = app_raw.lock().await;
                         app.status_message = None;
                     }
                 },
@@ -414,106 +422,13 @@
             Err(_) => {}
         };
 
-        if app.is_first_render {
-            // NOTE: Index and offset needs to be set prior before we call `set_content_length`.
-            app.main.index = 0;
-            app.main.offset = 0;
-
-            set_content_length(&mut app);
-
-            app.main.scroll_state = app.main.scroll_state.content_length(app.items.len() as u16);
-
-            app.is_first_render = false;
-        }
-
-<<<<<<< HEAD
+        let mut ui_client = ui_client_raw.lock().await;
+        let mut app = app_raw.lock().await;
         let action = map_event(&mut app, event)?;
-
-        update(&mut app, action, loop_bounded_sender);
+        update(app_raw.clone(), &mut ui_client, action, loop_bounded_sender);
 
         if app.should_quit {
             break;
-=======
-        if event::poll(Duration::from_millis(250))? {
-            if let Event::Key(key) = event::read()? {
-                let metadata = HandlerMetadata {
-                    main_height: network_requests_height,
-                    response_body_rectangle_height: response_body_requests_height,
-                    response_body_rectangle_width: response_body_requests_width,
-                    request_body_rectangle_width: request_body_requests_width,
-                    request_body_rectangle_height: request_body_requests_height,
-                };
-                if app.active_block == app::ActiveBlock::SearchQuery {
-                    handle_search(&mut app, key);
-                } else {
-                    match key.code {
-                        KeyCode::Char('q') => match app.active_block {
-                            app::ActiveBlock::Help | app::ActiveBlock::Debug => {
-                                app.active_block =
-                                    app.previous_block.unwrap_or(app::ActiveBlock::TracesBlock);
-
-                                app.previous_block = None;
-                            }
-                            _ => {
-                                break;
-                            }
-                        },
-                        KeyCode::Tab => handle_tab(&mut app, key),
-                        KeyCode::Char('x') => {
-                            let collector_server = &mut app.collector_server;
-
-                            let _ = collector_server.stop().await;
-
-                            ui_client.lock().await.open = false;
-                        }
-                        KeyCode::Char('X') => {
-                            let cloned_app_state = app_raw.clone();
-
-                            app.collector_server.start().await;
-
-                            if !ui_client.lock().await.open {
-                                start_ws_client(cloned_app_state, loop_bounded_sender.clone());
-
-                                ui_client.lock().await.open = true;
-                            }
-                        }
-                        KeyCode::Char('?') => {
-                            app.previous_block = Some(app.active_block);
-
-                            app.active_block = app::ActiveBlock::Help;
-                        }
-                        KeyCode::Char('p') => {
-                            app.previous_block = Some(app.active_block);
-
-                            app.active_block = app::ActiveBlock::Debug;
-                        }
-                        KeyCode::Char('d') => handle_delete_item(&mut app, key),
-                        KeyCode::Char('y') => handle_yank(&mut app, key, loop_bounded_sender),
-                        KeyCode::Char('>') => handle_go_to_end(&mut app, key, metadata),
-                        KeyCode::Char('<') => handle_go_to_start(&mut app, key, metadata),
-                        KeyCode::BackTab => handle_back_tab(&mut app, key),
-                        KeyCode::Char(']') | KeyCode::PageUp => handle_pane_next(&mut app, key),
-                        KeyCode::Char('[') | KeyCode::PageDown => handle_pane_prev(&mut app, key),
-                        KeyCode::Char('/') => handle_search(&mut app, key),
-                        KeyCode::Enter => handle_enter(&mut app, key),
-                        KeyCode::Esc => handle_esc(&mut app, key),
-                        KeyCode::Up | KeyCode::Char('k') => {
-                            handle_up(&mut app, key, metadata);
-                        }
-                        KeyCode::Down | KeyCode::Char('j') => {
-                            handle_down(&mut app, key, metadata);
-                        }
-                        KeyCode::Left | KeyCode::Char('h') | KeyCode::Char('H') => {
-                            handle_left(&mut app, key, metadata);
-                        }
-                        KeyCode::Right | KeyCode::Char('l') | KeyCode::Char('L') => {
-                            handle_right(&mut app, key, metadata);
-                        }
-                        _ => {}
-                    }
-                }
-            }
->>>>>>> 007e35a5
         }
     }
 
