mod app;
mod consts;
mod handlers;
mod mock;
mod parser;
mod render;
mod utils;
mod wss;

use std::collections::HashMap;
use std::io;
use std::net::SocketAddr;
use std::sync::Arc;
use std::time::Duration;
use std::{error::Error, io::Stdout};

use crossterm::event::{self, Event, KeyCode};
use crossterm::terminal::{disable_raw_mode, EnterAlternateScreen, LeaveAlternateScreen};
use crossterm::{execute, terminal::enable_raw_mode};

use futures_channel::mpsc::{unbounded, UnboundedSender};
use ratatui::layout::Layout;
use ratatui::prelude::{Constraint, CrosstermBackend, Direction};
use ratatui::terminal::Terminal;

use tokio::net::TcpListener;
use tokio::sync::Mutex;
use tungstenite::Message;

use app::{App, WsServerState};
use handlers::{
    handle_back_tab, handle_down, handle_enter, handle_esc, handle_left, handle_pane_next,
    handle_pane_prev, handle_right, handle_search, handle_tab, handle_up, handle_yank,
};
use render::{
    render_footer, render_help, render_network_requests, render_request_block, render_request_body,
    render_request_summary, render_response_block, render_search,
};
use utils::UIDispatchEvent;

use wss::handle_connection;

use crate::consts::RESPONSE_BODY_UNUSABLE_HORIZONTAL_SPACE;

use self::handlers::HandlerMetadata;
use self::render::render_response_body;
use self::utils::get_currently_selected_request;

type Tx = UnboundedSender<Message>;
type PeerMap = Arc<std::sync::Mutex<HashMap<SocketAddr, Tx>>>;

#[tokio::main]
async fn main() -> Result<(), Box<dyn Error>> {
    let mut terminal = setup_terminal()?;

    let app = Arc::new(Mutex::new(App::new()));

    let app_for_ui = app.clone();

    let app_for_ws_server = app.clone();

    start_ws_server(app_for_ws_server).await;

    start_ws_client(app);

    terminal.clear()?;

    let _ = run(&mut terminal, &app_for_ui).await;

    restore_terminal(&mut terminal)?;
    Ok(())
}

async fn start_ws_server(app: Arc<Mutex<App>>) {
    let state = PeerMap::new(std::sync::Mutex::new(HashMap::new()));

    let addr = "127.0.0.1:9999";

    let try_socket = TcpListener::bind(addr).await;
    let listener = try_socket.expect("Failed to bind");

    app.lock().await.ws_server_state = WsServerState::Open;

    tokio::spawn(async move {
        while let Ok((stream, addr)) = listener.accept().await {
            tokio::spawn(handle_connection(state.clone(), stream, addr, app.clone()));
        }

        ()
    });
}

fn start_ws_client(app: Arc<Mutex<App>>) {
    tokio::spawn(async move {
        wss::client(&app).await;

        ()
    });
}

fn setup_terminal() -> Result<Terminal<CrosstermBackend<Stdout>>, Box<dyn Error>> {
    let mut stdout = io::stdout();
    enable_raw_mode()?;
    execute!(stdout, EnterAlternateScreen)?;
    Ok(Terminal::new(CrosstermBackend::new(stdout))?)
}

fn restore_terminal(
    terminal: &mut Terminal<CrosstermBackend<Stdout>>,
) -> Result<(), Box<dyn Error>> {
    disable_raw_mode()?;
    execute!(terminal.backend_mut(), LeaveAlternateScreen,)?;
    Ok(terminal.show_cursor()?)
}

async fn run(
    terminal: &mut Terminal<CrosstermBackend<Stdout>>,
    app_raw: &Arc<Mutex<App>>,
) -> Result<(), Box<dyn Error>> {
    let (tx, mut rx) = unbounded::<UIDispatchEvent>();

    // TODO: Find a better way to represent this data.
    let mut is_first_render = true;

    let mut network_requests_height = 0;

    let mut response_body_requests_height = 0;
    let mut response_body_requests_width = 0;

    Ok(loop {
        let mut app = app_raw.lock().await;

        let loop_bounded_sender = tx.clone();

        terminal.draw(|frame| {
            if app.active_block == app::ActiveBlock::Help {
                let main_layout = Layout::default()
                    .direction(Direction::Vertical)
                    .margin(3)
                    .constraints([Constraint::Percentage(100)].as_ref())
                    .split(frame.size());

                render_help(&mut app, frame, main_layout[0]);
            } else {
                let terminal_width = frame.size().width;

                if terminal_width > 200 {
                    let main_layout = Layout::default()
                        .direction(Direction::Vertical)
                        .margin(1)
                        .constraints(
                            [Constraint::Percentage(90), Constraint::Percentage(5)].as_ref(),
                        )
                        .split(frame.size());

                    let split_layout = Layout::default()
                        .direction(Direction::Horizontal)
                        .constraints(
                            [Constraint::Percentage(30), Constraint::Percentage(70)].as_ref(),
                        )
                        .split(main_layout[0]);

                    let details_layout = Layout::default()
                        .direction(Direction::Vertical)
                        .constraints(
                            [
                                Constraint::Percentage(10),
                                Constraint::Percentage(40),
                                Constraint::Percentage(50),
                            ]
                            .as_ref(),
                        )
                        .split(split_layout[1]);

                    let request_layout = Layout::default()
                        .direction(Direction::Horizontal)
                        .constraints(
                            [Constraint::Percentage(50), Constraint::Percentage(50)].as_ref(),
                        )
                        .split(details_layout[1]);

                    render_request_block(&mut app, frame, request_layout[0]);
                    render_request_body(&mut app, frame, request_layout[1]);
                    render_network_requests(&mut app, frame, split_layout[0]);

                    render_request_summary(&mut app, frame, details_layout[0]);
                    render_response_block(&mut app, frame, details_layout[2]);

                    render_footer(&mut app, frame, main_layout[1]);

                    render_search(&mut app, frame);
                } else {
                    let main_layout = Layout::default()
                        .direction(Direction::Vertical)
                        .margin(1)
                        .constraints(
                            [
                                Constraint::Percentage(30),
                                Constraint::Percentage(5),
                                Constraint::Percentage(30),
                                Constraint::Percentage(30),
                                Constraint::Percentage(5),
                            ]
                            .as_ref(),
                        )
                        .split(frame.size());

                    let request_layout = Layout::default()
                        .direction(Direction::Horizontal)
                        .constraints(
                            [Constraint::Percentage(50), Constraint::Percentage(50)].as_ref(),
                        )
                        .split(main_layout[2]);

                    let response_layout = Layout::default()
                        .direction(Direction::Horizontal)
                        .constraints(
                            [Constraint::Percentage(50), Constraint::Percentage(50)].as_ref(),
                        )
                        .split(main_layout[3]);

                    render_request_block(&mut app, frame, request_layout[0]);
                    render_request_body(&mut app, frame, request_layout[1]);
                    render_network_requests(&mut app, frame, main_layout[0]);

                    render_request_summary(&mut app, frame, main_layout[1]);
                    render_response_block(&mut app, frame, response_layout[0]);
                    render_response_body(&mut app, frame, response_layout[1]);

<<<<<<< HEAD
                    render_search(&mut app, frame);
                    render_footer(&mut app, frame, main_layout[5]);
=======
                    render_footer(&mut app, frame, main_layout[4]);

                    response_body_requests_height = response_layout[1].height;
                    response_body_requests_width = response_layout[1].width;
                    network_requests_height = main_layout[0].height;
>>>>>>> 5e250693
                }
            }
        })?;

        match rx.try_next() {
            Ok(value) => match value {
                Some(event) => match event {
                    UIDispatchEvent::ClearStatusMessage => app.status_message = None,
                },
                None => {}
            },
            Err(_) => (),
        };

        if is_first_render {
            let item = get_currently_selected_request(&app);

            match item {
                Some(item) => {
                    let response_lines = &item.pretty_response_body.as_ref().unwrap();

                    let request_lines = &item.pretty_request_body.as_ref().unwrap();

                    let response_longest =
                        response_lines
                            .lines()
                            .into_iter()
                            .fold(0, |longest: u16, lines: &str| {
                                let len = lines.len() as u16;

                                len.max(longest)
                            });

                    let request_longest =
                        request_lines
                            .lines()
                            .into_iter()
                            .fold(0, |longest: u16, lines: &str| {
                                let len = lines.len() as u16;

                                len.max(longest)
                            });

                    let len = response_lines.lines().into_iter().collect::<Vec<_>>().len();

                    let overflown_number_count_request = request_longest
                        - response_body_requests_width
                        - RESPONSE_BODY_UNUSABLE_HORIZONTAL_SPACE as u16;

                    let overflown_number_count_response = response_longest
                        - response_body_requests_width
                        - RESPONSE_BODY_UNUSABLE_HORIZONTAL_SPACE as u16;

                    app.main.scroll_state =
                        app.main.scroll_state.content_length(app.items.len() as u16);

                    app.response_body.scroll_state =
                        app.response_body.scroll_state.content_length(len as u16);

                    app.response_body.horizontal_scroll_state =
                        app.response_body.horizontal_scroll_state.content_length(
                            overflown_number_count_response + response_body_requests_width,
                        );

                    app.request_body.horizontal_scroll_state =
                        app.request_body.horizontal_scroll_state.content_length(
                            overflown_number_count_request + response_body_requests_width,
                        );
                }

                _ => {}
            }

            is_first_render = false;
        }

        if event::poll(Duration::from_millis(250))? {
            if let Event::Key(key) = event::read()? {
<<<<<<< HEAD
                match app.active_block {
                    app::ActiveBlock::SearchQuery => handle_search(&mut app, key),
                    _ => match key.code {
                        KeyCode::Char('q') => match app.active_block {
                            app::ActiveBlock::Help => {
                                app.active_block = app::ActiveBlock::NetworkRequests
                            }
                            _ => {
                                break;
                            }
                        },
                        KeyCode::Tab => handle_tab(&mut app, key),
                        KeyCode::Char('?') => {
                            app.active_block = app::ActiveBlock::Help;
=======
                let metadata = HandlerMetadata {
                    main_height: network_requests_height,
                    response_body_rectangle_height: response_body_requests_height,
                    response_body_rectangle_width: response_body_requests_width,
                };

                match key.code {
                    KeyCode::Char('q') => match app.active_block {
                        app::ActiveBlock::Help => {
                            app.active_block = app::ActiveBlock::NetworkRequests
>>>>>>> 5e250693
                        }
                        KeyCode::Char('y') => handle_yank(&mut app, key, loop_bounded_sender),
                        KeyCode::BackTab => handle_back_tab(&mut app, key),
                        KeyCode::Char(']') | KeyCode::PageUp => handle_pane_next(&mut app, key),
                        KeyCode::Char('[') | KeyCode::PageDown => handle_pane_prev(&mut app, key),
                        KeyCode::Char('/') => handle_search(&mut app, key),
                        KeyCode::Enter => handle_enter(&mut app, key),
                        KeyCode::Esc => handle_esc(&mut app, key),
                        KeyCode::Up | KeyCode::Char('k') => {
                            handle_up(&mut app, key);
                        }
<<<<<<< HEAD
                        KeyCode::Down | KeyCode::Char('j') => {
                            handle_down(&mut app, key);
                        }
                        KeyCode::Left | KeyCode::Char('h') => {
                            handle_left(&mut app, key);
                        }
                        KeyCode::Right | KeyCode::Char('l') => {
                            handle_right(&mut app, key);
                        }
                        _ => {}
=======
                    },
                    KeyCode::Tab => handle_tab(&mut app, key),
                    KeyCode::Char('?') => {
                        app.active_block = app::ActiveBlock::Help;
                    }
                    KeyCode::Char('y') => handle_yank(&mut app, key, loop_bounded_sender),
                    KeyCode::BackTab => handle_back_tab(&mut app, key),
                    KeyCode::Char(']') | KeyCode::PageUp => handle_pane_next(&mut app, key),
                    KeyCode::Char('[') | KeyCode::PageDown => handle_pane_prev(&mut app, key),
                    KeyCode::Enter => handle_enter(&mut app, key),
                    KeyCode::Esc => handle_esc(&mut app, key),
                    KeyCode::Up | KeyCode::Char('k') => {
                        handle_up(&mut app, key, metadata);
                    }
                    KeyCode::Down | KeyCode::Char('j') => {
                        handle_down(&mut app, key, metadata);
                    }
                    KeyCode::Left | KeyCode::Char('h') => {
                        handle_left(&mut app, key, metadata);
                    }
                    KeyCode::Right | KeyCode::Char('l') => {
                        handle_right(&mut app, key, metadata);
>>>>>>> 5e250693
                    }
                }
            }
        }
    })
}<|MERGE_RESOLUTION|>--- conflicted
+++ resolved
@@ -227,16 +227,12 @@
                     render_response_block(&mut app, frame, response_layout[0]);
                     render_response_body(&mut app, frame, response_layout[1]);
 
-<<<<<<< HEAD
                     render_search(&mut app, frame);
-                    render_footer(&mut app, frame, main_layout[5]);
-=======
                     render_footer(&mut app, frame, main_layout[4]);
 
                     response_body_requests_height = response_layout[1].height;
                     response_body_requests_width = response_layout[1].width;
                     network_requests_height = main_layout[0].height;
->>>>>>> 5e250693
                 }
             }
         })?;
@@ -315,79 +311,53 @@
 
         if event::poll(Duration::from_millis(250))? {
             if let Event::Key(key) = event::read()? {
-<<<<<<< HEAD
-                match app.active_block {
-                    app::ActiveBlock::SearchQuery => handle_search(&mut app, key),
-                    _ => match key.code {
+                if app.active_block == app::ActiveBlock::SearchQuery {
+                  handle_search(&mut app, key),
+                } else {
+                    let metadata = HandlerMetadata {
+                        main_height: network_requests_height,
+                        response_body_rectangle_height: response_body_requests_height,
+                        response_body_rectangle_width: response_body_requests_width,
+                    };
+
+                    match key.code {
                         KeyCode::Char('q') => match app.active_block {
                             app::ActiveBlock::Help => {
                                 app.active_block = app::ActiveBlock::NetworkRequests
                             }
-                            _ => {
-                                break;
+                            KeyCode::Char('y') => handle_yank(&mut app, key, loop_bounded_sender),
+                            KeyCode::BackTab => handle_back_tab(&mut app, key),
+                            KeyCode::Char(']') | KeyCode::PageUp => handle_pane_next(&mut app, key),
+                            KeyCode::Char('[') | KeyCode::PageDown => handle_pane_prev(&mut app, key),
+                            KeyCode::Char('/') => handle_search(&mut app, key),
+                            KeyCode::Enter => handle_enter(&mut app, key),
+                            KeyCode::Esc => handle_esc(&mut app, key),
+                            KeyCode::Up | KeyCode::Char('k') => {
+                                handle_up(&mut app, key);
                             }
                         },
                         KeyCode::Tab => handle_tab(&mut app, key),
                         KeyCode::Char('?') => {
                             app.active_block = app::ActiveBlock::Help;
-=======
-                let metadata = HandlerMetadata {
-                    main_height: network_requests_height,
-                    response_body_rectangle_height: response_body_requests_height,
-                    response_body_rectangle_width: response_body_requests_width,
-                };
-
-                match key.code {
-                    KeyCode::Char('q') => match app.active_block {
-                        app::ActiveBlock::Help => {
-                            app.active_block = app::ActiveBlock::NetworkRequests
->>>>>>> 5e250693
                         }
                         KeyCode::Char('y') => handle_yank(&mut app, key, loop_bounded_sender),
                         KeyCode::BackTab => handle_back_tab(&mut app, key),
                         KeyCode::Char(']') | KeyCode::PageUp => handle_pane_next(&mut app, key),
                         KeyCode::Char('[') | KeyCode::PageDown => handle_pane_prev(&mut app, key),
-                        KeyCode::Char('/') => handle_search(&mut app, key),
                         KeyCode::Enter => handle_enter(&mut app, key),
                         KeyCode::Esc => handle_esc(&mut app, key),
                         KeyCode::Up | KeyCode::Char('k') => {
-                            handle_up(&mut app, key);
-                        }
-<<<<<<< HEAD
+                            handle_up(&mut app, key, metadata);
+                        }
                         KeyCode::Down | KeyCode::Char('j') => {
-                            handle_down(&mut app, key);
+                            handle_down(&mut app, key, metadata);
                         }
                         KeyCode::Left | KeyCode::Char('h') => {
-                            handle_left(&mut app, key);
+                            handle_left(&mut app, key, metadata);
                         }
                         KeyCode::Right | KeyCode::Char('l') => {
-                            handle_right(&mut app, key);
-                        }
-                        _ => {}
-=======
-                    },
-                    KeyCode::Tab => handle_tab(&mut app, key),
-                    KeyCode::Char('?') => {
-                        app.active_block = app::ActiveBlock::Help;
-                    }
-                    KeyCode::Char('y') => handle_yank(&mut app, key, loop_bounded_sender),
-                    KeyCode::BackTab => handle_back_tab(&mut app, key),
-                    KeyCode::Char(']') | KeyCode::PageUp => handle_pane_next(&mut app, key),
-                    KeyCode::Char('[') | KeyCode::PageDown => handle_pane_prev(&mut app, key),
-                    KeyCode::Enter => handle_enter(&mut app, key),
-                    KeyCode::Esc => handle_esc(&mut app, key),
-                    KeyCode::Up | KeyCode::Char('k') => {
-                        handle_up(&mut app, key, metadata);
-                    }
-                    KeyCode::Down | KeyCode::Char('j') => {
-                        handle_down(&mut app, key, metadata);
-                    }
-                    KeyCode::Left | KeyCode::Char('h') => {
-                        handle_left(&mut app, key, metadata);
-                    }
-                    KeyCode::Right | KeyCode::Char('l') => {
-                        handle_right(&mut app, key, metadata);
->>>>>>> 5e250693
+                            handle_right(&mut app, key, metadata);
+                        }
                     }
                 }
             }
