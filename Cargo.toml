--- conflicted
+++ resolved
@@ -20,11 +20,5 @@
 clippers = "0.1.2"
 regex = "1.9.5"
 serde_yaml = "0.9.25"
-<<<<<<< HEAD
 pretty_assertions = "1.4.0"
-
-[profile.release]
-debug = true
-=======
-chrono = "0.4.31"
->>>>>>> fa9a9a9e
+chrono = "0.4.31"